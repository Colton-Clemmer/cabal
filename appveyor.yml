install:
  - choco install ghc -version 7.10.3
  - SET PATH=%PATH%;C:\tools\ghc\ghc-7.10.3\bin
  - curl -o cabal.zip https://www.haskell.org/cabal/release/cabal-install-1.24.0.0-rc1/cabal-install-1.24.0.0-rc1-x86_64-unknown-mingw32.zip
  - 7z x cabal.zip
  - cabal --version
  - cabal update

build_script:
  - cd Cabal
  - ghc --make -threaded -i -i. Setup.hs -Wall -Werror

  # 'echo "" |' works around an AppVeyor issue:
  # https://github.com/commercialhaskell/stack/issues/1097#issuecomment-145747849
  - echo "" | ..\cabal install --only-dependencies --enable-tests

  - Setup configure --user --ghc-option=-Werror --enable-tests
  - Setup build
  - Setup test --show-details=streaming --test-option=--hide-successes
  - Setup install
  - cd ..\cabal-install
  - ghc --make -threaded -i -i. Setup.hs -Wall -Werror
<<<<<<< HEAD
=======
  - echo "" | ..\cabal install happy
>>>>>>> e65fe1f2
  - echo "" | ..\cabal install --only-dependencies --enable-tests
  - ..\cabal configure --user --ghc-option=-Werror --enable-tests
  - ..\cabal build
  - ..\cabal test unit-tests --show-details=streaming --test-option=--pattern=!FileMonitor --test-option=--hide-successes
  - ..\cabal test integration-tests --show-details=streaming --test-option=--pattern=!exec --test-option=--hide-successes<|MERGE_RESOLUTION|>--- conflicted
+++ resolved
@@ -20,10 +20,7 @@
   - Setup install
   - cd ..\cabal-install
   - ghc --make -threaded -i -i. Setup.hs -Wall -Werror
-<<<<<<< HEAD
-=======
   - echo "" | ..\cabal install happy
->>>>>>> e65fe1f2
   - echo "" | ..\cabal install --only-dependencies --enable-tests
   - ..\cabal configure --user --ghc-option=-Werror --enable-tests
   - ..\cabal build
