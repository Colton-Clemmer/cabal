-----------------------------------------------------------------------------
-- |
-- Module      :  Distribution.Simple.UHC
-- Copyright   :  Andres Loeh 2009
-- License     :  BSD3
--
-- Maintainer  :  cabal-devel@haskell.org
-- Portability :  portable
--
-- This module contains most of the UHC-specific code for configuring, building
-- and installing packages.
--
-- Thanks to the authors of the other implementation-specific files, in
-- particular to Isaac Jones, Duncan Coutts and Henning Thielemann, for
-- inspiration on how to design this module.

module Distribution.Simple.UHC (
    configure, getInstalledPackages,
    buildLib, buildExe, installLib, registerPackage, inplacePackageDbPath
  ) where

import Control.Monad
import Data.List
import qualified Data.Map as M ( empty )
import Distribution.Compat.ReadP
import Distribution.InstalledPackageInfo
import Distribution.Package hiding (installedComponentId)
import Distribution.PackageDescription
import Distribution.Simple.BuildPaths
import Distribution.Simple.Compiler as C
import Distribution.Simple.LocalBuildInfo
import Distribution.Simple.PackageIndex
import Distribution.Simple.Program
import Distribution.Simple.Utils
import Distribution.Text
import Distribution.Verbosity
import Distribution.Version
import Language.Haskell.Extension
import System.Directory
import System.FilePath
import Distribution.System ( Platform )

-- -----------------------------------------------------------------------------
-- Configuring

configure :: Verbosity -> Maybe FilePath -> Maybe FilePath
          -> ProgramConfiguration -> IO (Compiler, Maybe Platform, ProgramConfiguration)
configure verbosity hcPath _hcPkgPath conf = do

  (_uhcProg, uhcVersion, conf') <-
    requireProgramVersion verbosity uhcProgram
    (orLaterVersion (Version [1,0,2] []))
    (userMaybeSpecifyPath "uhc" hcPath conf)

  let comp = Compiler {
               compilerId         =  CompilerId UHC uhcVersion,
               compilerAbiTag     =  C.NoAbiTag,
               compilerCompat     =  [],
               compilerLanguages  =  uhcLanguages,
               compilerExtensions =  uhcLanguageExtensions,
               compilerProperties =  M.empty
             }
      compPlatform = Nothing
  return (comp, compPlatform, conf')

uhcLanguages :: [(Language, C.Flag)]
uhcLanguages = [(Haskell98, "")]

-- | The flags for the supported extensions.
uhcLanguageExtensions :: [(Extension, C.Flag)]
uhcLanguageExtensions =
    let doFlag (f, (enable, disable)) = [(EnableExtension  f, enable),
                                         (DisableExtension f, disable)]
        alwaysOn = ("", ""{- wrong -})
    in concatMap doFlag
    [(CPP,                          ("--cpp", ""{- wrong -})),
     (PolymorphicComponents,        alwaysOn),
     (ExistentialQuantification,    alwaysOn),
     (ForeignFunctionInterface,     alwaysOn),
     (UndecidableInstances,         alwaysOn),
     (MultiParamTypeClasses,        alwaysOn),
     (Rank2Types,                   alwaysOn),
     (PatternSignatures,            alwaysOn),
     (EmptyDataDecls,               alwaysOn),
     (ImplicitPrelude,              ("", "--no-prelude"{- wrong -})),
     (TypeOperators,                alwaysOn),
     (OverlappingInstances,         alwaysOn),
     (FlexibleInstances,            alwaysOn)]

getInstalledPackages :: Verbosity -> Compiler -> PackageDBStack -> ProgramConfiguration
                     -> IO InstalledPackageIndex
getInstalledPackages verbosity comp packagedbs conf = do
  let compilerid = compilerId comp
  systemPkgDir <- getGlobalPackageDir verbosity conf
  userPkgDir   <- getUserPackageDir
  let pkgDirs    = nub (concatMap (packageDbPaths userPkgDir systemPkgDir) packagedbs)
  -- putStrLn $ "pkgdirs: " ++ show pkgDirs
  pkgs <- liftM (map addBuiltinVersions . concat) $
          mapM (\ d -> getDirectoryContents d >>= filterM (isPkgDir (display compilerid) d))
          pkgDirs
  -- putStrLn $ "pkgs: " ++ show pkgs
  let iPkgs =
        map mkInstalledPackageInfo $
        concatMap parsePackage $
        pkgs
  -- putStrLn $ "installed pkgs: " ++ show iPkgs
  return (fromList iPkgs)

getGlobalPackageDir :: Verbosity -> ProgramConfiguration -> IO FilePath
getGlobalPackageDir verbosity conf = do
    output <- rawSystemProgramStdoutConf verbosity
                uhcProgram conf ["--meta-pkgdir-system"]
    -- call to "lines" necessary, because pkgdir contains an extra newline at the end
    let [pkgdir] = lines output
    return pkgdir

getUserPackageDir :: IO FilePath
getUserPackageDir = do
    homeDir <- getHomeDirectory
    return $ homeDir </> ".cabal" </> "lib"  -- TODO: determine in some other way

packageDbPaths :: FilePath -> FilePath -> PackageDB -> [FilePath]
packageDbPaths user system db =
  case db of
    GlobalPackageDB         ->  [ system ]
    UserPackageDB           ->  [ user ]
    SpecificPackageDB path  ->  [ path ]

-- | Hack to add version numbers to UHC-built-in packages. This should sooner or
-- later be fixed on the UHC side.
addBuiltinVersions :: String -> String
{-
addBuiltinVersions "uhcbase"  = "uhcbase-1.0"
addBuiltinVersions "base"  = "base-3.0"
addBuiltinVersions "array" = "array-0.2"
-}
addBuiltinVersions xs      = xs

-- | Name of the installed package config file.
installedPkgConfig :: String
installedPkgConfig = "installed-pkg-config"

-- | Check if a certain dir contains a valid package. Currently, we are
-- looking only for the presence of an installed package configuration.
-- TODO: Actually make use of the information provided in the file.
isPkgDir :: String -> String -> String -> IO Bool
isPkgDir _ _   ('.' : _)  = return False  -- ignore files starting with a .
isPkgDir c dir xs         = do
                              let candidate = dir </> uhcPackageDir xs c
                              -- putStrLn $ "trying: " ++ candidate
                              doesFileExist (candidate </> installedPkgConfig)

parsePackage :: String -> [PackageId]
parsePackage x = map fst (filter (\ (_,y) -> null y) (readP_to_S parse x))

-- | Create a trivial package info from a directory name.
mkInstalledPackageInfo :: PackageId -> InstalledPackageInfo
mkInstalledPackageInfo p = emptyInstalledPackageInfo
  { installedComponentId = ComponentId (display p),
    sourcePackageId     = p }


-- -----------------------------------------------------------------------------
-- Building

buildLib :: Verbosity -> PackageDescription -> LocalBuildInfo
                      -> Library            -> ComponentLocalBuildInfo -> IO ()
buildLib verbosity pkg_descr lbi lib clbi = do

  systemPkgDir <- getGlobalPackageDir verbosity (withPrograms lbi)
  userPkgDir   <- getUserPackageDir
  let runUhcProg = rawSystemProgramConf verbosity uhcProgram (withPrograms lbi)
  let uhcArgs =    -- set package name
                   ["--pkg-build=" ++ display (packageId pkg_descr)]
                   -- common flags lib/exe
                ++ constructUHCCmdLine userPkgDir systemPkgDir
                                       lbi (libBuildInfo lib) clbi
                                       (buildDir lbi) verbosity
                   -- source files
                   -- suboptimal: UHC does not understand module names, so
                   -- we replace periods by path separators
                ++ map (map (\ c -> if c == '.' then pathSeparator else c))
                       (map display (libModules lib))

  runUhcProg uhcArgs
  
  return ()

buildExe :: Verbosity -> PackageDescription -> LocalBuildInfo
                      -> Executable         -> ComponentLocalBuildInfo -> IO ()
buildExe verbosity _pkg_descr lbi exe clbi = do
  systemPkgDir <- getGlobalPackageDir verbosity (withPrograms lbi)
  userPkgDir   <- getUserPackageDir
  let runUhcProg = rawSystemProgramConf verbosity uhcProgram (withPrograms lbi)
  let uhcArgs =    -- common flags lib/exe
                   constructUHCCmdLine userPkgDir systemPkgDir
                                       lbi (buildInfo exe) clbi
                                       (buildDir lbi) verbosity
                   -- output file
                ++ ["--output", buildDir lbi </> exeName exe]
                   -- main source module
                ++ [modulePath exe]
  runUhcProg uhcArgs

constructUHCCmdLine :: FilePath -> FilePath
                    -> LocalBuildInfo -> BuildInfo -> ComponentLocalBuildInfo
                    -> FilePath -> Verbosity -> [String]
constructUHCCmdLine user system lbi bi clbi odir verbosity =
     -- verbosity
     (if      verbosity >= deafening then ["-v4"]
      else if verbosity >= normal    then []
      else                                ["-v0"])
  ++ hcOptions UHC bi
     -- flags for language extensions
  ++ languageToFlags   (compiler lbi) (defaultLanguage bi)
  ++ extensionsToFlags (compiler lbi) (usedExtensions bi)
     -- packages
  ++ ["--hide-all-packages"]
  ++ uhcPackageDbOptions user system (withPackageDB lbi)
  ++ ["--package=uhcbase"]
  ++ ["--package=" ++ display (pkgName pkgid) | (_, pkgid) <- componentPackageDeps clbi ]
     -- search paths
  ++ ["-i" ++ odir]
  ++ ["-i" ++ l | l <- nub (hsSourceDirs bi)]
  ++ ["-i" ++ autogenModulesDir lbi]
     -- cpp options
  ++ ["--optP=" ++ opt | opt <- cppOptions bi]
     -- output path
  ++ ["--odir=" ++ odir]
     -- optimization
  ++ (case withOptimization lbi of
        NoOptimisation       ->  ["-O0"]
        NormalOptimisation   ->  ["-O1"]
        MaximumOptimisation  ->  ["-O2"])

uhcPackageDbOptions :: FilePath -> FilePath -> PackageDBStack -> [String]
uhcPackageDbOptions user system db = map (\ x -> "--pkg-searchpath=" ++ x)
                                         (concatMap (packageDbPaths user system) db)

-- -----------------------------------------------------------------------------
-- Installation

installLib :: Verbosity -> LocalBuildInfo
           -> FilePath -> FilePath -> FilePath
           -> PackageDescription -> Library -> ComponentLocalBuildInfo -> IO ()
installLib verbosity _lbi targetDir _dynlibTargetDir builtDir pkg _library _clbi = do
    -- putStrLn $ "dest:  " ++ targetDir
    -- putStrLn $ "built: " ++ builtDir
    installDirectoryContents verbosity (builtDir </> display (packageId pkg)) targetDir

-- currently hard-coded UHC code generator and variant to use
uhcTarget, uhcTargetVariant :: String
uhcTarget        = "bc"
uhcTargetVariant = "plain"

-- root directory for a package in UHC
uhcPackageDir    :: String -> String -> FilePath
uhcPackageSubDir ::           String -> FilePath
uhcPackageDir    pkgid compilerid = pkgid </> uhcPackageSubDir compilerid
uhcPackageSubDir       compilerid = compilerid </> uhcTarget </> uhcTargetVariant

-- -----------------------------------------------------------------------------
-- Registering

registerPackage
  :: Verbosity
  -> Compiler
<<<<<<< HEAD
  -> ProgramDb
=======
  -> ProgramConfiguration
>>>>>>> 81f98998
  -> PackageDBStack
  -> InstalledPackageInfo
  -> IO ()
registerPackage verbosity comp progdb packageDbs installedPkgInfo = do
    dbdir <- case last packageDbs of
      GlobalPackageDB       -> getGlobalPackageDir verbosity progdb
      UserPackageDB         -> getUserPackageDir
      SpecificPackageDB dir -> return dir
<<<<<<< HEAD
    let pkgdir = dbdir </> uhcPackageDir    (display pkgid) (display compilerid)
=======
    let pkgdir = dbdir </> uhcPackageDir (display pkgid) (display compilerid)
>>>>>>> 81f98998
    createDirectoryIfMissingVerbose verbosity True pkgdir
    writeUTF8File (pkgdir </> installedPkgConfig)
                  (showInstalledPackageInfo installedPkgInfo)
  where
    pkgid      = sourcePackageId installedPkgInfo
    compilerid = compilerId comp

inplacePackageDbPath :: LocalBuildInfo -> FilePath
<<<<<<< HEAD
inplacePackageDbPath lbi = buildDir lbi
=======
inplacePackageDbPath lbi = buildDir lbi
>>>>>>> 81f98998
<|MERGE_RESOLUTION|>--- conflicted
+++ resolved
@@ -265,11 +265,7 @@
 registerPackage
   :: Verbosity
   -> Compiler
-<<<<<<< HEAD
-  -> ProgramDb
-=======
   -> ProgramConfiguration
->>>>>>> 81f98998
   -> PackageDBStack
   -> InstalledPackageInfo
   -> IO ()
@@ -278,11 +274,7 @@
       GlobalPackageDB       -> getGlobalPackageDir verbosity progdb
       UserPackageDB         -> getUserPackageDir
       SpecificPackageDB dir -> return dir
-<<<<<<< HEAD
-    let pkgdir = dbdir </> uhcPackageDir    (display pkgid) (display compilerid)
-=======
     let pkgdir = dbdir </> uhcPackageDir (display pkgid) (display compilerid)
->>>>>>> 81f98998
     createDirectoryIfMissingVerbose verbosity True pkgdir
     writeUTF8File (pkgdir </> installedPkgConfig)
                   (showInstalledPackageInfo installedPkgInfo)
@@ -291,8 +283,4 @@
     compilerid = compilerId comp
 
 inplacePackageDbPath :: LocalBuildInfo -> FilePath
-<<<<<<< HEAD
-inplacePackageDbPath lbi = buildDir lbi
-=======
-inplacePackageDbPath lbi = buildDir lbi
->>>>>>> 81f98998
+inplacePackageDbPath lbi = buildDir lbi