--- conflicted
+++ resolved
@@ -23,19 +23,6 @@
   , BadProjectRoot
 
     -- * Project config files
-<<<<<<< HEAD
-  , readProjectConfig
-  , readGlobalConfig
-  , readProjectLocalExtraConfig
-  , readProjectLocalFreezeConfig
-  , reportParseResult
-  , showProjectConfig
-  , withProjectOrGlobalConfig
-  , writeProjectLocalExtraConfig
-  , writeProjectLocalFreezeConfig
-  , writeProjectConfigFile
-  , commandLineFlagsToProjectConfig
-=======
     readProjectConfig,
     readGlobalConfig,
     readProjectLocalExtraConfig,
@@ -48,7 +35,6 @@
     writeProjectLocalFreezeConfig,
     writeProjectConfigFile,
     commandLineFlagsToProjectConfig,
->>>>>>> 94615d6a
 
     -- * Packages within projects
   , ProjectPackageLocation (..)
