{-# LANGUAGE MultiWayIf #-}
{-# LANGUAGE NamedFieldPuns #-}
{-# LANGUAGE OverloadedStrings #-}
{-# LANGUAGE RecordWildCards #-}
{-# LANGUAGE TupleSections #-}

module Distribution.Client.CmdListBin
  ( listbinCommand
  , listbinAction

    -- * Internals exposed for testing
  , selectPackageTargets
  , selectComponentTarget
  , noComponentsProblem
  , matchesMultipleProblem
  , multipleTargetsProblem
  , componentNotRightKindProblem
  ) where

import Distribution.Client.Compat.Prelude
import Prelude ()

import Distribution.Client.CmdErrorMessages
  ( plural
  , renderListCommaAnd
  , renderTargetProblem
  , renderTargetProblemNoTargets
  , renderTargetSelector
  , showTargetSelector
  , targetSelectorFilter
  , targetSelectorPluralPkgs
  )
import Distribution.Client.DistDirLayout (DistDirLayout (..))
import Distribution.Client.NixStyleOptions
  ( NixStyleFlags (..)
  , defaultNixStyleFlags
  , nixStyleOptions
  )
import Distribution.Client.ProjectOrchestration
import Distribution.Client.ProjectPlanning.Types
import Distribution.Client.ScriptUtils
<<<<<<< HEAD
  ( AcceptNoTargets (..)
  , TargetContext (..)
  , updateContextAndWriteProjectFile
  , withContextAndSelectors
  )
import Distribution.Client.Setup (GlobalFlags (..))
import Distribution.Client.TargetProblem (TargetProblem (..))
import Distribution.Simple.BuildPaths (dllExtension, exeExtension)
import Distribution.Simple.Command (CommandUI (..))
import Distribution.Simple.Setup (configVerbosity, fromFlagOrDefault)
import Distribution.Simple.Utils (die', withOutputMarker, wrapText)
import Distribution.System (Platform)
import Distribution.Types.ComponentName (showComponentName)
import Distribution.Types.UnitId (UnitId)
import Distribution.Types.UnqualComponentName (UnqualComponentName)
import Distribution.Verbosity (silent, verboseStderr)
import System.FilePath ((<.>), (</>))

import qualified Data.Map as Map
import qualified Data.Set as Set
import qualified Distribution.Client.InstallPlan as IP
import qualified Distribution.Simple.InstallDirs as InstallDirs
=======
       ( AcceptNoTargets(..), TargetContext(..)
       , updateContextAndWriteProjectFile, withContextAndSelectors
       , movedExePath )
import Distribution.Client.Setup                 (GlobalFlags (..))
import Distribution.Client.TargetProblem         (TargetProblem (..))
import Distribution.Simple.BuildPaths            (dllExtension, exeExtension)
import Distribution.Simple.Command               (CommandUI (..))
import Distribution.Simple.Setup                 (configVerbosity, fromFlagOrDefault)
import Distribution.Simple.Utils                 (die', withOutputMarker, wrapText)
import Distribution.System                       (Platform)
import Distribution.Types.ComponentName          (showComponentName)
import Distribution.Types.UnitId                 (UnitId)
import Distribution.Types.UnqualComponentName    (UnqualComponentName)
import Distribution.Verbosity                    (silent, verboseStderr)
import System.FilePath                           ((<.>), (</>))

import qualified Data.Map                                as Map
import qualified Data.Set                                as Set
import qualified Distribution.Client.InstallPlan         as IP
import qualified Distribution.Simple.InstallDirs         as InstallDirs
>>>>>>> 94615d6a
import qualified Distribution.Solver.Types.ComponentDeps as CD

-------------------------------------------------------------------------------
-- Command
-------------------------------------------------------------------------------

listbinCommand :: CommandUI (NixStyleFlags ())
listbinCommand =
  CommandUI
    { commandName = "list-bin"
    , commandSynopsis = "List the path to a single executable."
    , commandUsage = \pname ->
        "Usage: " ++ pname ++ " list-bin [FLAGS] TARGET\n"
    , commandDescription = Just $ \_ ->
        wrapText
          "List the path to a build product."
    , commandNotes = Nothing
    , commandDefaultFlags = defaultNixStyleFlags ()
    , commandOptions = nixStyleOptions (const [])
    }

-------------------------------------------------------------------------------
-- Action
-------------------------------------------------------------------------------

listbinAction :: NixStyleFlags () -> [String] -> GlobalFlags -> IO ()
listbinAction flags@NixStyleFlags{..} args globalFlags = do
  -- fail early if multiple target selectors specified
  target <- case args of
    [] -> die' verbosity "One target is required, none provided"
    [x] -> return x
    _ -> die' verbosity "One target is required, given multiple"

  -- configure and elaborate target selectors
  withContextAndSelectors RejectNoTargets (Just ExeKind) flags [target] globalFlags OtherCommand $ \targetCtx ctx targetSelectors -> do
    baseCtx <- case targetCtx of
      ProjectContext -> return ctx
      GlobalContext -> return ctx
      ScriptContext path exemeta -> updateContextAndWriteProjectFile ctx path exemeta

    buildCtx <-
      runProjectPreBuildPhase verbosity baseCtx $ \elaboratedPlan -> do
        -- Interpret the targets on the command line as build targets
        -- (as opposed to say repl or haddock targets).
        targets <-
          either (reportTargetProblems verbosity) return $
            resolveTargets
              selectPackageTargets
              selectComponentTarget
              elaboratedPlan
              Nothing
              targetSelectors

        -- Reject multiple targets, or at least targets in different
        -- components. It is ok to have two module/file targets in the
        -- same component, but not two that live in different components.
        --
        -- Note that we discard the target and return the whole 'TargetsMap',
        -- so this check will be repeated (and must succeed) after
        -- the 'runProjectPreBuildPhase'. Keep it in mind when modifying this.
        _ <-
          singleComponentOrElse
            ( reportTargetProblems
                verbosity
                [multipleTargetsProblem targets]
            )
            targets

        let elaboratedPlan' =
              pruneInstallPlanToTargets
                TargetActionBuild
                targets
                elaboratedPlan
        return (elaboratedPlan', targets)

    (selectedUnitId, selectedComponent) <-
      -- Slight duplication with 'runProjectPreBuildPhase'.
      singleComponentOrElse
        ( die' verbosity $
            "No or multiple targets given, but the run "
              ++ "phase has been reached. This is a bug."
        )
        $ targetsMap buildCtx

    printPlan verbosity baseCtx buildCtx

    binfiles <- case Map.lookup selectedUnitId $ IP.toMap (elaboratedPlanOriginal buildCtx) of
      Nothing -> die' verbosity "No or multiple targets given..."
      Just gpp ->
        return $
          IP.foldPlanPackage
            (const []) -- IPI don't have executables
            (elaboratedPackage (distDirLayout baseCtx) (elaboratedShared buildCtx) selectedComponent)
            gpp

    case binfiles of
      [] -> die' verbosity "No target found"
      [exe] -> putStr $ withOutputMarker verbosity $ exe ++ "\n"
      -- Andreas, 2023-01-13, issue #8400:
      -- Regular output of `list-bin` should go to stdout unconditionally,
      -- but for the sake of the testsuite, we want to mark it so it goes
      -- into the golden value for the test.
      -- Note: 'withOutputMarker' only checks 'isVerboseMarkOutput',
      -- thus, we can reuse @verbosity@ here, even if other components
      -- of @verbosity@ may be wrong (like 'VStderr', verbosity level etc.).
      -- Andreas, 2023-01-20:
      -- Appending the newline character here rather than using 'putStrLn'
      -- because an active 'withOutputMarker' produces text that ends
      -- in newline characters.
      _ -> die' verbosity "Multiple targets found"
  where
    defaultVerbosity = verboseStderr silent
    verbosity = fromFlagOrDefault defaultVerbosity (configVerbosity configFlags)

    -- this is copied from
    elaboratedPackage
      :: DistDirLayout
      -> ElaboratedSharedConfig
      -> UnqualComponentName
      -> ElaboratedConfiguredPackage
      -> [FilePath]
    elaboratedPackage distDirLayout elaboratedSharedConfig selectedComponent elab = case elabPkgOrComp elab of
      ElabPackage pkg ->
        [ bin
        | (c, _) <-
            CD.toList $
              CD.zip
                (pkgLibDependencies pkg)
                (pkgExeDependencies pkg)
        , bin <- bin_file c
        ]
      ElabComponent comp -> bin_file (compSolverName comp)
      where
        dist_dir = distBuildDirectory distDirLayout (elabDistDirParams elaboratedSharedConfig elab)

        bin_file c = case c of
<<<<<<< HEAD
          CD.ComponentExe s
            | s == selectedComponent -> [bin_file' s]
          CD.ComponentTest s
            | s == selectedComponent -> [bin_file' s]
          CD.ComponentBench s
            | s == selectedComponent -> [bin_file' s]
          CD.ComponentFLib s
            | s == selectedComponent -> [flib_file' s]
          _ -> []
=======
            CD.ComponentExe s
               | s == selectedComponent -> [moved_bin_file s]
            CD.ComponentTest s
               | s == selectedComponent -> [bin_file' s]
            CD.ComponentBench s
               | s == selectedComponent -> [bin_file' s]
            CD.ComponentFLib s
               | s == selectedComponent -> [flib_file' s]
            _ -> []
>>>>>>> 94615d6a

        plat :: Platform
        plat = pkgConfigPlatform elaboratedSharedConfig

        -- here and in PlanOutput,
        -- use binDirectoryFor?
        bin_file' s =
<<<<<<< HEAD
          if elabBuildStyle elab == BuildInplaceOnly
=======
            if isInplaceBuildStyle (elabBuildStyle elab)
>>>>>>> 94615d6a
            then dist_dir </> "build" </> prettyShow s </> prettyShow s <.> exeExtension plat
            else InstallDirs.bindir (elabInstallDirs elab) </> prettyShow s <.> exeExtension plat

        flib_file' s =
<<<<<<< HEAD
          if elabBuildStyle elab == BuildInplaceOnly
=======
            if isInplaceBuildStyle (elabBuildStyle elab)
>>>>>>> 94615d6a
            then dist_dir </> "build" </> prettyShow s </> ("lib" ++ prettyShow s) <.> dllExtension plat
            else InstallDirs.bindir (elabInstallDirs elab) </> ("lib" ++ prettyShow s) <.> dllExtension plat

        moved_bin_file s = fromMaybe (bin_file' s) (movedExePath selectedComponent distDirLayout elaboratedSharedConfig elab)

-------------------------------------------------------------------------------
-- Target Problem: the very similar to CmdRun
-------------------------------------------------------------------------------

singleComponentOrElse :: IO (UnitId, UnqualComponentName) -> TargetsMap -> IO (UnitId, UnqualComponentName)
singleComponentOrElse action targetsMap =
  case Set.toList . distinctTargetComponents $ targetsMap of
    [(unitId, CExeName component)] -> return (unitId, component)
    [(unitId, CTestName component)] -> return (unitId, component)
    [(unitId, CBenchName component)] -> return (unitId, component)
    [(unitId, CFLibName component)] -> return (unitId, component)
    _ -> action

-- | This defines what a 'TargetSelector' means for the @list-bin@ command.
-- It selects the 'AvailableTarget's that the 'TargetSelector' refers to,
-- or otherwise classifies the problem.
--
-- For the @list-bin@ command we select the exe or flib if there is only one
-- and it's buildable. Fail if there are no or multiple buildable exe components.
selectPackageTargets
  :: TargetSelector
  -> [AvailableTarget k]
  -> Either ListBinTargetProblem [k]
selectPackageTargets targetSelector targets
  -- If there is a single executable component, select that. See #7403
  | [target] <- targetsExesBuildable =
      Right [target]
  -- Otherwise, if there is a single executable-like component left, select that.
  | [target] <- targetsExeLikesBuildable =
      Right [target]
  -- but fail if there are multiple buildable executables.
  | not (null targetsExeLikesBuildable) =
      Left (matchesMultipleProblem targetSelector targetsExeLikesBuildable')
  -- If there are executables but none are buildable then we report those
  | not (null targetsExeLikes') =
      Left (TargetProblemNoneEnabled targetSelector targetsExeLikes')
  -- If there are no executables but some other targets then we report that
  | not (null targets) =
      Left (noComponentsProblem targetSelector)
  -- If there are no targets at all then we report that
  | otherwise =
      Left (TargetProblemNoTargets targetSelector)
  where
    -- Targets that are precisely executables
    targetsExes = filterTargetsKind ExeKind targets
    targetsExesBuildable = selectBuildableTargets targetsExes

    -- Any target that could be executed
    targetsExeLikes =
      targetsExes
        ++ filterTargetsKind TestKind targets
        ++ filterTargetsKind BenchKind targets

    ( targetsExeLikesBuildable
      , targetsExeLikesBuildable'
      ) = selectBuildableTargets' targetsExeLikes

    targetsExeLikes' = forgetTargetsDetail targetsExeLikes

-- | For a 'TargetComponent' 'TargetSelector', check if the component can be
-- selected.
--
-- For the @run@ command we just need to check it is a executable-like
-- (an executable, a test, or a benchmark), in addition
-- to the basic checks on being buildable etc.
selectComponentTarget
  :: SubComponentTarget
  -> AvailableTarget k
  -> Either ListBinTargetProblem k
selectComponentTarget subtarget@WholeComponent t =
  case availableTargetComponentName t of
    CExeName _ -> component
    CTestName _ -> component
    CBenchName _ -> component
    CFLibName _ -> component
    _ -> Left (componentNotRightKindProblem pkgid cname)
  where
    pkgid = availableTargetPackageId t
    cname = availableTargetComponentName t
    component = selectComponentTargetBasic subtarget t
selectComponentTarget subtarget t =
  Left
    ( isSubComponentProblem
        (availableTargetPackageId t)
        (availableTargetComponentName t)
        subtarget
    )

-- | The various error conditions that can occur when matching a
-- 'TargetSelector' against 'AvailableTarget's for the @run@ command.
data ListBinProblem
  = -- | The 'TargetSelector' matches targets but no executables
    TargetProblemNoRightComps TargetSelector
  | -- | A single 'TargetSelector' matches multiple targets
    TargetProblemMatchesMultiple TargetSelector [AvailableTarget ()]
  | -- | Multiple 'TargetSelector's match multiple targets
    TargetProblemMultipleTargets TargetsMap
  | -- | The 'TargetSelector' refers to a component that is not an executable
    TargetProblemComponentNotRightKind PackageId ComponentName
  | -- | Asking to run an individual file or module is not supported
    TargetProblemIsSubComponent PackageId ComponentName SubComponentTarget
  deriving (Eq, Show)

type ListBinTargetProblem = TargetProblem ListBinProblem

noComponentsProblem :: TargetSelector -> ListBinTargetProblem
noComponentsProblem = CustomTargetProblem . TargetProblemNoRightComps

matchesMultipleProblem :: TargetSelector -> [AvailableTarget ()] -> ListBinTargetProblem
matchesMultipleProblem selector targets =
  CustomTargetProblem $
    TargetProblemMatchesMultiple selector targets

multipleTargetsProblem :: TargetsMap -> TargetProblem ListBinProblem
multipleTargetsProblem = CustomTargetProblem . TargetProblemMultipleTargets

componentNotRightKindProblem :: PackageId -> ComponentName -> TargetProblem ListBinProblem
componentNotRightKindProblem pkgid name =
  CustomTargetProblem $
    TargetProblemComponentNotRightKind pkgid name

isSubComponentProblem
  :: PackageId
  -> ComponentName
  -> SubComponentTarget
  -> TargetProblem ListBinProblem
isSubComponentProblem pkgid name subcomponent =
  CustomTargetProblem $
    TargetProblemIsSubComponent pkgid name subcomponent

reportTargetProblems :: Verbosity -> [ListBinTargetProblem] -> IO a
reportTargetProblems verbosity =
  die' verbosity . unlines . map renderListBinTargetProblem

renderListBinTargetProblem :: ListBinTargetProblem -> String
renderListBinTargetProblem (TargetProblemNoTargets targetSelector) =
  case targetSelectorFilter targetSelector of
    Just kind
      | kind /= ExeKind ->
          "The list-bin command is for finding binaries, but the target '"
            ++ showTargetSelector targetSelector
            ++ "' refers to "
            ++ renderTargetSelector targetSelector
            ++ "."
    _ -> renderTargetProblemNoTargets "list-bin" targetSelector
renderListBinTargetProblem problem =
  renderTargetProblem "list-bin" renderListBinProblem problem

renderListBinProblem :: ListBinProblem -> String
renderListBinProblem (TargetProblemMatchesMultiple targetSelector targets) =
  "The list-bin command is for finding a single binary at once. The target '"
    ++ showTargetSelector targetSelector
    ++ "' refers to "
    ++ renderTargetSelector targetSelector
    ++ " which includes "
    ++ renderListCommaAnd
      ( ("the " ++)
          <$> showComponentName
          <$> availableTargetComponentName
          <$> foldMap
            (\kind -> filterTargetsKind kind targets)
            [ExeKind, TestKind, BenchKind]
      )
    ++ "."
renderListBinProblem (TargetProblemMultipleTargets selectorMap) =
  "The list-bin command is for finding a single binary at once. The targets "
    ++ renderListCommaAnd
      [ "'" ++ showTargetSelector ts ++ "'"
      | ts <- uniqueTargetSelectors selectorMap
      ]
    ++ " refer to different executables."
renderListBinProblem (TargetProblemComponentNotRightKind pkgid cname) =
  "The list-bin command is for finding binaries, but the target '"
    ++ showTargetSelector targetSelector
    ++ "' refers to "
    ++ renderTargetSelector targetSelector
    ++ " from the package "
    ++ prettyShow pkgid
    ++ "."
  where
    targetSelector = TargetComponent pkgid cname WholeComponent
renderListBinProblem (TargetProblemIsSubComponent pkgid cname subtarget) =
  "The list-bin command can only find a binary as a whole, "
    ++ "not files or modules within them, but the target '"
    ++ showTargetSelector targetSelector
    ++ "' refers to "
    ++ renderTargetSelector targetSelector
    ++ "."
  where
    targetSelector = TargetComponent pkgid cname subtarget
renderListBinProblem (TargetProblemNoRightComps targetSelector) =
  "Cannot list-bin the target '"
    ++ showTargetSelector targetSelector
    ++ "' which refers to "
    ++ renderTargetSelector targetSelector
    ++ " because "
    ++ plural (targetSelectorPluralPkgs targetSelector) "it does" "they do"
    ++ " not contain any executables or foreign libraries."<|MERGE_RESOLUTION|>--- conflicted
+++ resolved
@@ -39,30 +39,6 @@
 import Distribution.Client.ProjectOrchestration
 import Distribution.Client.ProjectPlanning.Types
 import Distribution.Client.ScriptUtils
-<<<<<<< HEAD
-  ( AcceptNoTargets (..)
-  , TargetContext (..)
-  , updateContextAndWriteProjectFile
-  , withContextAndSelectors
-  )
-import Distribution.Client.Setup (GlobalFlags (..))
-import Distribution.Client.TargetProblem (TargetProblem (..))
-import Distribution.Simple.BuildPaths (dllExtension, exeExtension)
-import Distribution.Simple.Command (CommandUI (..))
-import Distribution.Simple.Setup (configVerbosity, fromFlagOrDefault)
-import Distribution.Simple.Utils (die', withOutputMarker, wrapText)
-import Distribution.System (Platform)
-import Distribution.Types.ComponentName (showComponentName)
-import Distribution.Types.UnitId (UnitId)
-import Distribution.Types.UnqualComponentName (UnqualComponentName)
-import Distribution.Verbosity (silent, verboseStderr)
-import System.FilePath ((<.>), (</>))
-
-import qualified Data.Map as Map
-import qualified Data.Set as Set
-import qualified Distribution.Client.InstallPlan as IP
-import qualified Distribution.Simple.InstallDirs as InstallDirs
-=======
        ( AcceptNoTargets(..), TargetContext(..)
        , updateContextAndWriteProjectFile, withContextAndSelectors
        , movedExePath )
@@ -79,11 +55,10 @@
 import Distribution.Verbosity                    (silent, verboseStderr)
 import System.FilePath                           ((<.>), (</>))
 
-import qualified Data.Map                                as Map
-import qualified Data.Set                                as Set
-import qualified Distribution.Client.InstallPlan         as IP
-import qualified Distribution.Simple.InstallDirs         as InstallDirs
->>>>>>> 94615d6a
+import qualified Data.Map as Map
+import qualified Data.Set as Set
+import qualified Distribution.Client.InstallPlan as IP
+import qualified Distribution.Simple.InstallDirs as InstallDirs
 import qualified Distribution.Solver.Types.ComponentDeps as CD
 
 -------------------------------------------------------------------------------
@@ -220,17 +195,6 @@
         dist_dir = distBuildDirectory distDirLayout (elabDistDirParams elaboratedSharedConfig elab)
 
         bin_file c = case c of
-<<<<<<< HEAD
-          CD.ComponentExe s
-            | s == selectedComponent -> [bin_file' s]
-          CD.ComponentTest s
-            | s == selectedComponent -> [bin_file' s]
-          CD.ComponentBench s
-            | s == selectedComponent -> [bin_file' s]
-          CD.ComponentFLib s
-            | s == selectedComponent -> [flib_file' s]
-          _ -> []
-=======
             CD.ComponentExe s
                | s == selectedComponent -> [moved_bin_file s]
             CD.ComponentTest s
@@ -240,7 +204,6 @@
             CD.ComponentFLib s
                | s == selectedComponent -> [flib_file' s]
             _ -> []
->>>>>>> 94615d6a
 
         plat :: Platform
         plat = pkgConfigPlatform elaboratedSharedConfig
@@ -248,20 +211,12 @@
         -- here and in PlanOutput,
         -- use binDirectoryFor?
         bin_file' s =
-<<<<<<< HEAD
-          if elabBuildStyle elab == BuildInplaceOnly
-=======
             if isInplaceBuildStyle (elabBuildStyle elab)
->>>>>>> 94615d6a
             then dist_dir </> "build" </> prettyShow s </> prettyShow s <.> exeExtension plat
             else InstallDirs.bindir (elabInstallDirs elab) </> prettyShow s <.> exeExtension plat
 
         flib_file' s =
-<<<<<<< HEAD
-          if elabBuildStyle elab == BuildInplaceOnly
-=======
             if isInplaceBuildStyle (elabBuildStyle elab)
->>>>>>> 94615d6a
             then dist_dir </> "build" </> prettyShow s </> ("lib" ++ prettyShow s) <.> dllExtension plat
             else InstallDirs.bindir (elabInstallDirs elab) </> ("lib" ++ prettyShow s) <.> dllExtension plat
 
