{-# LANGUAGE BangPatterns #-}
{-# LANGUAGE DeriveDataTypeable #-}
{-# LANGUAGE DeriveGeneric #-}
{-# LANGUAGE GeneralizedNewtypeDeriving #-}
{-# LANGUAGE NamedFieldPuns #-}
{-# LANGUAGE RecordWildCards #-}
{-# LANGUAGE ScopedTypeVariables #-}

module Distribution.Client.ProjectPlanOutput
  ( -- * Plan output
    writePlanExternalRepresentation

    -- * Project status

    -- | Several outputs rely on having a general overview of
  , PostBuildProjectStatus (..)
  , updatePostBuildProjectStatus
  , createPackageEnvironment
  , writePlanGhcEnvironment
  , argsEquivalentOfGhcEnvironmentFile
  ) where

import Distribution.Client.DistDirLayout
import Distribution.Client.HashValue (hashValue, showHashValue)
import Distribution.Client.ProjectBuilding.Types
import Distribution.Client.ProjectPlanning.Types
import Distribution.Client.Types.ConfiguredId (confInstId)
import Distribution.Client.Types.PackageLocation (PackageLocation (..))
import Distribution.Client.Types.Repo (RemoteRepo (..), Repo (..))
import Distribution.Client.Types.SourceRepo (SourceRepoMaybe, SourceRepositoryPackage (..))
import Distribution.Client.Version (cabalInstallVersion)

import qualified Distribution.Client.InstallPlan as InstallPlan
import qualified Distribution.Client.Utils.Json as J
import qualified Distribution.Simple.InstallDirs as InstallDirs

import qualified Distribution.Solver.Types.ComponentDeps as ComponentDeps

import qualified Distribution.Compat.Binary as Binary
import Distribution.Compat.Graph (Graph, Node)
import qualified Distribution.Compat.Graph as Graph
import Distribution.Compiler (CompilerFlavor (GHC, GHCJS))
import Distribution.InstalledPackageInfo (InstalledPackageInfo)
import Distribution.Package
import qualified Distribution.PackageDescription as PD
import Distribution.Simple.BuildPaths
  ( buildInfoPref
  , dllExtension
  , exeExtension
  )
import Distribution.Simple.Compiler
  ( Compiler
  , CompilerId (..)
  , PackageDB (..)
  , PackageDBStack
  , compilerFlavor
  , compilerId
  , compilerVersion
  , showCompilerId
  )
import Distribution.Simple.GHC
  ( GhcEnvironmentFileEntry (..)
  , GhcImplInfo (supportsPkgEnvFiles)
  , getImplInfo
  , simpleGhcEnvironmentFile
  , writeGhcEnvironmentFile
  )
import Distribution.Simple.Utils
import Distribution.System
import Distribution.Types.Version
  ( mkVersion
  )
import Distribution.Verbosity

import Distribution.Client.Compat.Prelude
import Prelude ()

import qualified Data.ByteString.Builder as BB
import qualified Data.ByteString.Lazy as BS
import qualified Data.Map as Map
import qualified Data.Set as Set

import System.FilePath
import System.IO

import Distribution.Simple.Program.GHC (packageDbArgsDb)

-----------------------------------------------------------------------------
-- Writing plan.json files
--

-- | Write out a representation of the elaborated install plan.
--
-- This is for the benefit of debugging and external tools like editors.
writePlanExternalRepresentation
  :: DistDirLayout
  -> ElaboratedInstallPlan
  -> ElaboratedSharedConfig
  -> IO ()
writePlanExternalRepresentation
  distDirLayout
  elaboratedInstallPlan
  elaboratedSharedConfig =
    writeFileAtomic (distProjectCacheFile distDirLayout "plan.json")
      $ BB.toLazyByteString
        . J.encodeToBuilder
      $ encodePlanAsJson distDirLayout elaboratedInstallPlan elaboratedSharedConfig

-- | Renders a subset of the elaborated install plan in a semi-stable JSON
-- format.
encodePlanAsJson :: DistDirLayout -> ElaboratedInstallPlan -> ElaboratedSharedConfig -> J.Value
encodePlanAsJson distDirLayout elaboratedInstallPlan elaboratedSharedConfig =
  -- TODO: [nice to have] include all of the sharedPackageConfig and all of
  --      the parts of the elaboratedInstallPlan
  J.object
    [ "cabal-version" J..= jdisplay cabalInstallVersion
    , "cabal-lib-version" J..= jdisplay cabalVersion
    , "compiler-id"
        J..= (J.String . showCompilerId . pkgConfigCompiler)
          elaboratedSharedConfig
    , "os" J..= jdisplay os
    , "arch" J..= jdisplay arch
    , "install-plan" J..= installPlanToJ elaboratedInstallPlan
    ]
  where
    plat :: Platform
    plat@(Platform arch os) = pkgConfigPlatform elaboratedSharedConfig

    installPlanToJ :: ElaboratedInstallPlan -> [J.Value]
    installPlanToJ = map planPackageToJ . InstallPlan.toList

    planPackageToJ :: ElaboratedPlanPackage -> J.Value
    planPackageToJ pkg =
      case pkg of
        InstallPlan.PreExisting ipi -> installedPackageInfoToJ ipi
        InstallPlan.Configured elab -> elaboratedPackageToJ False elab
        InstallPlan.Installed elab -> elaboratedPackageToJ True elab
    -- Note that the plan.json currently only uses the elaborated plan,
    -- not the improved plan. So we will not get the Installed state for
    -- that case, but the code supports it in case we want to use this
    -- later in some use case where we want the status of the build.

    installedPackageInfoToJ :: InstalledPackageInfo -> J.Value
    installedPackageInfoToJ ipi =
      -- Pre-existing packages lack configuration information such as their flag
      -- settings or non-lib components. We only get pre-existing packages for
      -- the global/core packages however, so this isn't generally a problem.
      -- So these packages are never local to the project.
      --
      J.object
        [ "type" J..= J.String "pre-existing"
        , "id" J..= (jdisplay . installedUnitId) ipi
        , "pkg-name" J..= (jdisplay . pkgName . packageId) ipi
        , "pkg-version" J..= (jdisplay . pkgVersion . packageId) ipi
        , "depends" J..= map jdisplay (installedDepends ipi)
        ]

    elaboratedPackageToJ :: Bool -> ElaboratedConfiguredPackage -> J.Value
    elaboratedPackageToJ isInstalled elab =
      J.object $
        [ "type"
            J..= J.String
              ( if isInstalled
                  then "installed"
                  else "configured"
              )
        , "id" J..= (jdisplay . installedUnitId) elab
        , "pkg-name" J..= (jdisplay . pkgName . packageId) elab
        , "pkg-version" J..= (jdisplay . pkgVersion . packageId) elab
<<<<<<< HEAD
        , "flags"
            J..= J.object
              [ PD.unFlagName fn J..= v
              | (fn, v) <- PD.unFlagAssignment (elabFlagAssignment elab)
              ]
        , "style" J..= J.String (style2str (elabLocalToProject elab) (elabBuildStyle elab))
        , "pkg-src" J..= packageLocationToJ (elabPkgSourceLocation elab)
        ]
          ++ [ "pkg-cabal-sha256" J..= J.String (showHashValue hash)
             | Just hash <- [fmap hashValue (elabPkgDescriptionOverride elab)]
             ]
          ++ [ "pkg-src-sha256" J..= J.String (showHashValue hash)
             | Just hash <- [elabPkgSourceHash elab]
             ]
          ++ ( case elabBuildStyle elab of
                BuildInplaceOnly ->
                  ["dist-dir" J..= J.String dist_dir] ++ [buildInfoFileLocation]
                BuildAndInstall ->
                  -- TODO: install dirs?
                  []
             )
          ++ case elabPkgOrComp elab of
            ElabPackage pkg ->
              let components =
                    J.object $
                      [ comp2str c
                        J..= ( J.object $
                                [ "depends" J..= map (jdisplay . confInstId) ldeps
                                , "exe-depends" J..= map (jdisplay . confInstId) edeps
                                ]
                                  ++ bin_file c
                             )
                      | (c, (ldeps, edeps)) <-
                          ComponentDeps.toList $
                            ComponentDeps.zip
                              (pkgLibDependencies pkg)
                              (pkgExeDependencies pkg)
                      ]
               in ["components" J..= components]
            ElabComponent comp ->
              [ "depends" J..= map (jdisplay . confInstId) (elabLibDependencies elab)
              , "exe-depends" J..= map jdisplay (elabExeDependencies elab)
              , "component-name" J..= J.String (comp2str (compSolverName comp))
              ]
                ++ bin_file (compSolverName comp)
      where
        -- \| Only add build-info file location if the Setup.hs CLI
        -- is recent enough to be able to generate build info files.
        -- Otherwise, write 'null'.
        --
        -- Consumers of `plan.json` can use the nullability of this file location
        -- to indicate that the given component uses `build-type: Custom`
        -- with an old lib:Cabal version.
        buildInfoFileLocation :: J.Pair
        buildInfoFileLocation
          | elabSetupScriptCliVersion elab < mkVersion [3, 7, 0, 0] =
              "build-info" J..= J.Null
          | otherwise =
              "build-info" J..= J.String (buildInfoPref dist_dir)

        packageLocationToJ :: PackageLocation (Maybe FilePath) -> J.Value
        packageLocationToJ pkgloc =
          case pkgloc of
            LocalUnpackedPackage local ->
              J.object
                [ "type" J..= J.String "local"
                , "path" J..= J.String local
                ]
            LocalTarballPackage local ->
              J.object
                [ "type" J..= J.String "local-tar"
                , "path" J..= J.String local
                ]
            RemoteTarballPackage uri _ ->
              J.object
                [ "type" J..= J.String "remote-tar"
                , "uri" J..= J.String (show uri)
                ]
            RepoTarballPackage repo _ _ ->
              J.object
                [ "type" J..= J.String "repo-tar"
                , "repo" J..= repoToJ repo
                ]
            RemoteSourceRepoPackage srcRepo _ ->
              J.object
                [ "type" J..= J.String "source-repo"
                , "source-repo" J..= sourceRepoToJ srcRepo
                ]

        repoToJ :: Repo -> J.Value
        repoToJ repo =
          case repo of
            RepoLocalNoIndex{..} ->
              J.object
                [ "type" J..= J.String "local-repo-no-index"
                , "path" J..= J.String repoLocalDir
                ]
            RepoRemote{..} ->
              J.object
                [ "type" J..= J.String "remote-repo"
                , "uri" J..= J.String (show (remoteRepoURI repoRemote))
                ]
            RepoSecure{..} ->
              J.object
                [ "type" J..= J.String "secure-repo"
                , "uri" J..= J.String (show (remoteRepoURI repoRemote))
                ]

        sourceRepoToJ :: SourceRepoMaybe -> J.Value
        sourceRepoToJ SourceRepositoryPackage{..} =
          J.object $
            filter ((/= J.Null) . snd) $
              [ "type" J..= jdisplay srpType
              , "location" J..= J.String srpLocation
              , "branch" J..= fmap J.String srpBranch
              , "tag" J..= fmap J.String srpTag
              , "subdir" J..= fmap J.String srpSubdir
              ]

        dist_dir :: FilePath
        dist_dir =
          distBuildDirectory
            distDirLayout
            (elabDistDirParams elaboratedSharedConfig elab)

        bin_file :: ComponentDeps.Component -> [J.Pair]
        bin_file c = case c of
          ComponentDeps.ComponentExe s -> bin_file' s
          ComponentDeps.ComponentTest s -> bin_file' s
          ComponentDeps.ComponentBench s -> bin_file' s
          ComponentDeps.ComponentFLib s -> flib_file' s
          _ -> []
        bin_file' s =
          ["bin-file" J..= J.String bin]
          where
            bin =
              if elabBuildStyle elab == BuildInplaceOnly
                then dist_dir </> "build" </> prettyShow s </> prettyShow s <.> exeExtension plat
                else InstallDirs.bindir (elabInstallDirs elab) </> prettyShow s <.> exeExtension plat

        flib_file' :: (Pretty a, Show a) => a -> [J.Pair]
        flib_file' s =
          ["bin-file" J..= J.String bin]
          where
            bin =
              if elabBuildStyle elab == BuildInplaceOnly
                then dist_dir </> "build" </> prettyShow s </> ("lib" ++ prettyShow s) <.> dllExtension plat
                else InstallDirs.bindir (elabInstallDirs elab) </> ("lib" ++ prettyShow s) <.> dllExtension plat
=======
        , "flags"      J..= J.object [ PD.unFlagName fn J..= v
                                     | (fn,v) <- PD.unFlagAssignment (elabFlagAssignment elab) ]
        , "style"      J..= J.String (style2str (elabLocalToProject elab) (elabBuildStyle elab))
        , "pkg-src"    J..= packageLocationToJ (elabPkgSourceLocation elab)
        ] ++
        [ "pkg-cabal-sha256" J..= J.String (showHashValue hash)
        | Just hash <- [ fmap hashValue (elabPkgDescriptionOverride elab) ] ] ++
        [ "pkg-src-sha256" J..= J.String (showHashValue hash)
        | Just hash <- [elabPkgSourceHash elab] ] ++
        (case elabBuildStyle elab of
            BuildInplaceOnly {} ->
                ["dist-dir"   J..= J.String dist_dir] ++ [buildInfoFileLocation]
            BuildAndInstall ->
                -- TODO: install dirs?
                []
            ) ++
        case elabPkgOrComp elab of
          ElabPackage pkg ->
            let components = J.object $
                  [ comp2str c J..= (J.object $
                    [ "depends"     J..= map (jdisplay . confInstId) (map fst ldeps)
                    , "exe-depends" J..= map (jdisplay . confInstId) edeps
                    ] ++
                    bin_file c)
                  | (c,(ldeps,edeps))
                      <- ComponentDeps.toList $
                         ComponentDeps.zip (pkgLibDependencies pkg)
                                           (pkgExeDependencies pkg) ]
            in ["components" J..= components]
          ElabComponent comp ->
            ["depends"     J..= map (jdisplay . confInstId) (map fst $ elabLibDependencies elab)
            ,"exe-depends" J..= map jdisplay (elabExeDependencies elab)
            ,"component-name" J..= J.String (comp2str (compSolverName comp))
            ] ++
            bin_file (compSolverName comp)
     where
      -- | Only add build-info file location if the Setup.hs CLI
      -- is recent enough to be able to generate build info files.
      -- Otherwise, write 'null'.
      --
      -- Consumers of `plan.json` can use the nullability of this file location
      -- to indicate that the given component uses `build-type: Custom`
      -- with an old lib:Cabal version.
      buildInfoFileLocation :: J.Pair
      buildInfoFileLocation
        | elabSetupScriptCliVersion elab < mkVersion [3, 7, 0, 0]
        = "build-info" J..= J.Null
        | otherwise
        = "build-info" J..= J.String (buildInfoPref dist_dir)

      packageLocationToJ :: PackageLocation (Maybe FilePath) -> J.Value
      packageLocationToJ pkgloc =
        case pkgloc of
          LocalUnpackedPackage local ->
            J.object [ "type" J..= J.String "local"
                     , "path" J..= J.String local
                     ]
          LocalTarballPackage local ->
            J.object [ "type" J..= J.String "local-tar"
                     , "path" J..= J.String local
                     ]
          RemoteTarballPackage uri _ ->
            J.object [ "type" J..= J.String "remote-tar"
                     , "uri"  J..= J.String (show uri)
                     ]
          RepoTarballPackage repo _ _ ->
            J.object [ "type" J..= J.String "repo-tar"
                     , "repo" J..= repoToJ repo
                     ]
          RemoteSourceRepoPackage srcRepo _ ->
            J.object [ "type" J..= J.String "source-repo"
                     , "source-repo" J..= sourceRepoToJ srcRepo
                     ]

      repoToJ :: Repo -> J.Value
      repoToJ repo =
        case repo of
          RepoLocalNoIndex{..} ->
            J.object [ "type" J..= J.String "local-repo-no-index"
                     , "path" J..= J.String repoLocalDir
                     ]
          RepoRemote{..} ->
            J.object [ "type" J..= J.String "remote-repo"
                     , "uri"  J..= J.String (show (remoteRepoURI repoRemote))
                     ]
          RepoSecure{..} ->
            J.object [ "type" J..= J.String "secure-repo"
                     , "uri"  J..= J.String (show (remoteRepoURI repoRemote))
                     ]

      sourceRepoToJ :: SourceRepoMaybe -> J.Value
      sourceRepoToJ SourceRepositoryPackage{..} =
        J.object $ filter ((/= J.Null) . snd) $
          [ "type"     J..= jdisplay srpType
          , "location" J..= J.String srpLocation
          , "branch"   J..= fmap J.String srpBranch
          , "tag"      J..= fmap J.String srpTag
          , "subdir"   J..= fmap J.String srpSubdir
          ]

      dist_dir :: FilePath
      dist_dir = distBuildDirectory distDirLayout
                    (elabDistDirParams elaboratedSharedConfig elab)

      bin_file :: ComponentDeps.Component -> [J.Pair]
      bin_file c = case c of
        ComponentDeps.ComponentExe s   -> bin_file' s
        ComponentDeps.ComponentTest s  -> bin_file' s
        ComponentDeps.ComponentBench s -> bin_file' s
        ComponentDeps.ComponentFLib s  -> flib_file' s
        _ -> []
      bin_file' s =
        ["bin-file" J..= J.String bin]
       where
        bin = if isInplaceBuildStyle (elabBuildStyle elab)
               then dist_dir </> "build" </> prettyShow s </> prettyShow s <.> exeExtension plat
               else InstallDirs.bindir (elabInstallDirs elab) </> prettyShow s <.> exeExtension plat

      flib_file' :: (Pretty a, Show a) => a -> [J.Pair]
      flib_file' s =
        ["bin-file" J..= J.String bin]
       where
        bin = if isInplaceBuildStyle (elabBuildStyle elab)
               then dist_dir </> "build" </> prettyShow s </> ("lib" ++ prettyShow s) <.> dllExtension plat
               else InstallDirs.bindir (elabInstallDirs elab) </> ("lib" ++ prettyShow s) <.> dllExtension plat
>>>>>>> 94615d6a

    comp2str :: ComponentDeps.Component -> String
    comp2str = prettyShow

    style2str :: Bool -> BuildStyle -> String
<<<<<<< HEAD
    style2str True _ = "local"
    style2str False BuildInplaceOnly = "inplace"
    style2str False BuildAndInstall = "global"
=======
    style2str True  _                = "local"
    style2str False (BuildInplaceOnly OnDisk) = "inplace"
    style2str False (BuildInplaceOnly InMemory) = "interactive"
    style2str False BuildAndInstall  = "global"
>>>>>>> 94615d6a

    jdisplay :: Pretty a => a -> J.Value
    jdisplay = J.String . prettyShow

-----------------------------------------------------------------------------
-- Project status
--

-- So, what is the status of a project after a build? That is, how do the
-- inputs (package source files etc) compare to the output artefacts (build
-- libs, exes etc)? Do the outputs reflect the current values of the inputs
-- or are outputs out of date or invalid?
--
-- First of all, what do we mean by out-of-date and what do we mean by
-- invalid? We think of the build system as a morally pure function that
-- computes the output artefacts given input values. We say an output artefact
-- is out of date when its value is not the value that would be computed by a
-- build given the current values of the inputs. An output artefact can be
-- out-of-date but still be perfectly usable; it simply correspond to a
-- previous state of the inputs.
--
-- On the other hand there are cases where output artefacts cannot safely be
-- used. For example libraries and dynamically linked executables cannot be
-- used when the libs they depend on change without them being recompiled
-- themselves. Whether an artefact is still usable depends on what it is, e.g.
-- dynamically linked vs statically linked and on how it gets updated (e.g.
-- only atomically on success or if failure can leave invalid states). We need
-- a definition (or two) that is independent of the kind of artefact and can
-- be computed just in terms of changes in package graphs, but are still
-- useful for determining when particular kinds of artefacts are invalid.
--
-- Note that when we talk about packages in this context we just mean nodes
-- in the elaborated install plan, which can be components or packages.
--
-- There's obviously a close connection between packages being out of date and
-- their output artefacts being unusable: most of the time if a package
-- remains out of date at the end of a build then some of its output artefacts
-- will be unusable. That is true most of the time because a build will have
-- attempted to build one of the out-of-date package's dependencies. If the
-- build of the dependency succeeded then it changed output artefacts (like
-- libs) and if it failed then it may have failed after already changing
-- things (think failure after updating some but not all .hi files).
--
-- There are a few reasons we may end up with still-usable output artefacts
-- for a package even when it remains out of date at the end of a build.
-- Firstly if executing a plan fails then packages can be skipped, and thus we
-- may have packages where all their dependencies were skipped. Secondly we
-- have artefacts like statically linked executables which are not affected by
-- libs they depend on being recompiled. Furthermore, packages can be out of
-- date due to changes in build tools or Setup.hs scripts they depend on, but
-- again libraries or executables in those out-of-date packages remain usable.
--
-- So we have two useful definitions of invalid. Both are useful, for
-- different purposes, so we will compute both. The first corresponds to the
-- invalid libraries and dynamic executables. We say a package is invalid by
-- changed deps if any of the packages it depends on (via library dep edges)
-- were rebuilt (successfully or unsuccessfully). The second definition
-- corresponds to invalid static executables. We say a package is invalid by
-- a failed build simply if the package was built but unsuccessfully.
--
-- So how do we find out what packages are out of date or invalid?
--
-- Obviously we know something for all the packages that were part of the plan
-- that was executed, but that is just a subset since we prune the plan down
-- to the targets and their dependencies.
--
-- Recall the steps we go though:
--
-- + starting with the initial improved plan (this is the full project);
--
-- + prune the plan to the user's build targets;
--
-- + rebuildTargetsDryRun on the pruned plan giving us a BuildStatusMap
--   covering the pruned subset of the original plan;
--
-- + execute the plan giving us BuildOutcomes which tell us success/failure
--   for each package.
--
-- So given that the BuildStatusMap and BuildOutcomes do not cover everything
-- in the original plan, what can they tell us about the original plan?
--
-- The BuildStatusMap tells us directly that some packages are up to date and
-- others out of date (but only for the pruned subset). But we know that
-- everything that is a reverse dependency of an out-of-date package is itself
-- out-of-date (whether or not it is in the pruned subset). Of course after
-- a build the BuildOutcomes may tell us that some of those out-of-date
-- packages are now up to date (ie a successful build outcome).
--
-- The difference is packages that are reverse dependencies of out-of-date
-- packages but are not brought up-to-date by the build (i.e. did not have
-- successful outcomes, either because they failed or were not in the pruned
-- subset to be built). We also know which packages were rebuilt, so we can
-- use this to find the now-invalid packages.
--
-- Note that there are still packages for which we cannot discover full status
-- information. There may be packages outside of the pruned plan that do not
-- depend on packages within the pruned plan that were discovered to be
-- out-of-date. For these packages we do not know if their build artefacts
-- are out-of-date or not. We do know however that they are not invalid, as
-- that's not possible given our definition of invalid. Intuitively it is
-- because we have not disturbed anything that these packages depend on, e.g.
-- we've not rebuilt any libs they depend on. Recall that our widest
-- definition of invalid was only concerned about dependencies on libraries
-- (to cover problems like shared libs or GHC seeing inconsistent .hi files).
--
-- So our algorithm for out-of-date packages is relatively simple: take the
-- reverse dependency closure in the original improved plan (pre-pruning) of
-- the out-of-date packages (as determined by the BuildStatusMap from the dry
-- run). That gives a set of packages that were definitely out of date after
-- the dry run. Now we remove from this set the packages that the
-- BuildOutcomes tells us are now up-to-date after the build. The remaining
-- set is the out-of-date packages.
--
-- As for packages that are invalid by changed deps, we start with the plan
-- dependency graph but keep only those edges that point to libraries (so
-- ignoring deps on exes and setup scripts). We take the packages for which a
-- build was attempted (successfully or unsuccessfully, but not counting
-- knock-on failures) and take the reverse dependency closure. We delete from
-- this set all the packages that were built successfully. Note that we do not
-- need to intersect with the out-of-date packages since this follows
-- automatically: all rev deps of packages we attempted to build must have
-- been out of date at the start of the build, and if they were not built
-- successfully then they're still out of date -- meeting our definition of
-- invalid.

type PackageIdSet = Set UnitId
type PackagesUpToDate = PackageIdSet

data PostBuildProjectStatus = PostBuildProjectStatus
  { packagesDefinitelyUpToDate :: PackageIdSet
  -- ^ Packages that are known to be up to date. These were found to be
  -- up to date before the build, or they have a successful build outcome
  -- afterwards.
  --
  -- This does not include any packages outside of the subset of the plan
  -- that was executed because we did not check those and so don't know
  -- for sure that they're still up to date.
  , packagesProbablyUpToDate :: PackageIdSet
  -- ^ Packages that are probably still up to date (and at least not
  -- known to be out of date, and certainly not invalid). This includes
  -- 'packagesDefinitelyUpToDate' plus packages that were up to date
  -- previously and are outside of the subset of the plan that was
  -- executed. It excludes 'packagesOutOfDate'.
  , packagesOutOfDate :: PackageIdSet
  -- ^ Packages that are known to be out of date. These are packages
  -- that were determined to be out of date before the build, and they
  -- do not have a successful build outcome afterwards.
  --
  -- Note that this can sometimes include packages outside of the subset
  -- of the plan that was executed. For example suppose package A and B
  -- depend on C, and A is the target so only A and C are in the subset
  -- to be built. Now suppose C is found to have changed, then both A
  -- and B are out-of-date before the build and since B is outside the
  -- subset to be built then it will remain out of date.
  --
  -- Note also that this is /not/ the inverse of
  -- 'packagesDefinitelyUpToDate' or 'packagesProbablyUpToDate'.
  -- There are packages where we have no information (ones that were not
  -- in the subset of the plan that was executed).
  , packagesInvalidByChangedLibDeps :: PackageIdSet
  -- ^ Packages that depend on libraries that have changed during the
  -- build (either build success or failure).
  --
  -- This corresponds to the fact that libraries and dynamic executables
  -- are invalid once any of the libs they depend on change.
  --
  -- This does include packages that themselves failed (i.e. it is a
  -- superset of 'packagesInvalidByFailedBuild'). It does not include
  -- changes in dependencies on executables (i.e. build tools).
  , packagesInvalidByFailedBuild :: PackageIdSet
  -- ^ Packages that themselves failed during the build (i.e. them
  -- directly not a dep).
  --
  -- This corresponds to the fact that static executables are invalid
  -- in unlucky circumstances such as linking failing half way though,
  -- or data file generation failing.
  --
  -- This is a subset of 'packagesInvalidByChangedLibDeps'.
  , packagesLibDepGraph :: Graph (Node UnitId ElaboratedPlanPackage)
  -- ^ A subset of the plan graph, including only dependency-on-library
  -- edges. That is, dependencies /on/ libraries, not dependencies /of/
  -- libraries. This tells us all the libraries that packages link to.
  --
  -- This is here as a convenience, as strictly speaking it's not status
  -- as it's just a function of the original 'ElaboratedInstallPlan'.
  , packagesBuildLocal :: PackageIdSet
  -- ^ As a convenience for 'Set.intersection' with any of the other
  -- 'PackageIdSet's to select only packages that are part of the
  -- project locally (i.e. with a local source dir).
  , packagesBuildInplace :: PackageIdSet
  -- ^ As a convenience for 'Set.intersection' with any of the other
  -- 'PackageIdSet's to select only packages that are being built
  -- in-place within the project (i.e. not destined for the store).
  , packagesAlreadyInStore :: PackageIdSet
  -- ^ As a convenience for 'Set.intersection' or 'Set.difference' with
  -- any of the other 'PackageIdSet's to select only packages that were
  -- pre-installed or already in the store prior to the build.
  }

-- | Work out which packages are out of date or invalid after a build.
postBuildProjectStatus
  :: ElaboratedInstallPlan
  -> PackagesUpToDate
  -> BuildStatusMap
  -> BuildOutcomes
  -> PostBuildProjectStatus
postBuildProjectStatus
  plan
  previousPackagesUpToDate
  pkgBuildStatus
  buildOutcomes =
    PostBuildProjectStatus
      { packagesDefinitelyUpToDate
      , packagesProbablyUpToDate
      , packagesOutOfDate
      , packagesInvalidByChangedLibDeps
      , packagesInvalidByFailedBuild
      , -- convenience stuff
        packagesLibDepGraph
      , packagesBuildLocal
      , packagesBuildInplace
      , packagesAlreadyInStore
      }
    where
      packagesDefinitelyUpToDate =
        packagesUpToDatePreBuild
          `Set.union` packagesSuccessfulPostBuild

      packagesProbablyUpToDate =
        packagesDefinitelyUpToDate
          `Set.union` (previousPackagesUpToDate' `Set.difference` packagesOutOfDatePreBuild)

      packagesOutOfDate =
        packagesOutOfDatePreBuild `Set.difference` packagesSuccessfulPostBuild

      packagesInvalidByChangedLibDeps =
        packagesDepOnChangedLib `Set.difference` packagesSuccessfulPostBuild

      packagesInvalidByFailedBuild =
        packagesFailurePostBuild

      -- Note: if any of the intermediate values below turn out to be useful in
      -- their own right then we can simply promote them to the result record

      -- The previous set of up-to-date packages will contain bogus package ids
      -- when the solver plan or config contributing to the hash changes.
      -- So keep only the ones where the package id (i.e. hash) is the same.
      previousPackagesUpToDate' =
        Set.intersection
          previousPackagesUpToDate
          (InstallPlan.keysSet plan)

      packagesUpToDatePreBuild =
        Set.filter
          (\ipkgid -> not (lookupBuildStatusRequiresBuild True ipkgid))
          -- For packages not in the plan subset we did the dry-run on we don't
          -- know anything about their status, so not known to be /up to date/.
          (InstallPlan.keysSet plan)

      packagesOutOfDatePreBuild =
        Set.fromList . map installedUnitId $
          InstallPlan.reverseDependencyClosure
            plan
            [ ipkgid
            | pkg <- InstallPlan.toList plan
            , let ipkgid = installedUnitId pkg
            , lookupBuildStatusRequiresBuild False ipkgid
            -- For packages not in the plan subset we did the dry-run on we don't
            -- know anything about their status, so not known to be /out of date/.
            ]

      packagesSuccessfulPostBuild =
        Set.fromList
          [ikgid | (ikgid, Right _) <- Map.toList buildOutcomes]

      -- direct failures, not failures due to deps
      packagesFailurePostBuild =
        Set.fromList
          [ ikgid
          | (ikgid, Left failure) <- Map.toList buildOutcomes
          , case buildFailureReason failure of
              DependentFailed _ -> False
              _ -> True
          ]

<<<<<<< HEAD
      -- Packages that have a library dependency on a package for which a build
      -- was attempted
      packagesDepOnChangedLib =
        Set.fromList . map Graph.nodeKey $
          fromMaybe (error "packagesBuildStatusAfterBuild: broken dep closure") $
            Graph.revClosure
              packagesLibDepGraph
              ( Map.keys
                  . Map.filter (uncurry buildAttempted)
                  $ Map.intersectionWith (,) pkgBuildStatus buildOutcomes
              )

      -- The plan graph but only counting dependency-on-library edges
      packagesLibDepGraph :: Graph (Node UnitId ElaboratedPlanPackage)
      packagesLibDepGraph =
        Graph.fromDistinctList
          [ Graph.N pkg (installedUnitId pkg) libdeps
          | pkg <- InstallPlan.toList plan
          , let libdeps = case pkg of
                  InstallPlan.PreExisting ipkg -> installedDepends ipkg
                  InstallPlan.Configured srcpkg -> elabLibDeps srcpkg
                  InstallPlan.Installed srcpkg -> elabLibDeps srcpkg
          ]
=======
    elabLibDeps :: ElaboratedConfiguredPackage -> [UnitId]
    elabLibDeps = map (newSimpleUnitId . confInstId) . map fst . elabLibDependencies

    -- Was a build was attempted for this package?
    -- If it doesn't have both a build status and outcome then the answer is no.
    buildAttempted :: BuildStatus -> BuildOutcome -> Bool
    -- And not if it didn't need rebuilding in the first place.
    buildAttempted buildStatus _buildOutcome
      | not (buildStatusRequiresBuild buildStatus)
      = False

    -- And not if it was skipped due to a dep failing first.
    buildAttempted _ (Left BuildFailure {buildFailureReason})
      | DependentFailed _ <- buildFailureReason
      = False

    -- Otherwise, succeeded or failed, yes the build was tried.
    buildAttempted _ (Left BuildFailure {}) = True
    buildAttempted _ (Right _)              = True

    lookupBuildStatusRequiresBuild :: Bool -> UnitId -> Bool
    lookupBuildStatusRequiresBuild def ipkgid =
      case Map.lookup ipkgid pkgBuildStatus of
        Nothing          -> def -- Not in the plan subset we did the dry-run on
        Just buildStatus -> buildStatusRequiresBuild buildStatus

    packagesBuildLocal :: Set UnitId
    packagesBuildLocal =
      selectPlanPackageIdSet $ \pkg ->
        case pkg of
          InstallPlan.PreExisting _     -> False
          InstallPlan.Installed   _     -> False
          InstallPlan.Configured srcpkg -> elabLocalToProject srcpkg

    packagesBuildInplace :: Set UnitId
    packagesBuildInplace =
      selectPlanPackageIdSet $ \pkg ->
        case pkg of
          InstallPlan.PreExisting _     -> False
          InstallPlan.Installed   _     -> False
          InstallPlan.Configured srcpkg -> isInplaceBuildStyle (elabBuildStyle srcpkg)

    packagesAlreadyInStore :: Set UnitId
    packagesAlreadyInStore =
      selectPlanPackageIdSet $ \pkg ->
        case pkg of
          InstallPlan.PreExisting _ -> True
          InstallPlan.Installed   _ -> True
          InstallPlan.Configured  _ -> False

    selectPlanPackageIdSet
      :: (InstallPlan.GenericPlanPackage InstalledPackageInfo ElaboratedConfiguredPackage
          -> Bool)
      -> Set UnitId
    selectPlanPackageIdSet p = Map.keysSet
                             . Map.filter p
                             $ InstallPlan.toMap plan



updatePostBuildProjectStatus :: Verbosity
                             -> DistDirLayout
                             -> ElaboratedInstallPlan
                             -> BuildStatusMap
                             -> BuildOutcomes
                             -> IO PostBuildProjectStatus
updatePostBuildProjectStatus verbosity distDirLayout
                             elaboratedInstallPlan
                             pkgsBuildStatus buildOutcomes = do
>>>>>>> 94615d6a

      elabLibDeps :: ElaboratedConfiguredPackage -> [UnitId]
      elabLibDeps = map (newSimpleUnitId . confInstId) . elabLibDependencies

      -- Was a build was attempted for this package?
      -- If it doesn't have both a build status and outcome then the answer is no.
      buildAttempted :: BuildStatus -> BuildOutcome -> Bool
      -- And not if it didn't need rebuilding in the first place.
      buildAttempted buildStatus _buildOutcome
        | not (buildStatusRequiresBuild buildStatus) =
            False
      -- And not if it was skipped due to a dep failing first.
      buildAttempted _ (Left BuildFailure{buildFailureReason})
        | DependentFailed _ <- buildFailureReason =
            False
      -- Otherwise, succeeded or failed, yes the build was tried.
      buildAttempted _ (Left BuildFailure{}) = True
      buildAttempted _ (Right _) = True

      lookupBuildStatusRequiresBuild :: Bool -> UnitId -> Bool
      lookupBuildStatusRequiresBuild def ipkgid =
        case Map.lookup ipkgid pkgBuildStatus of
          Nothing -> def -- Not in the plan subset we did the dry-run on
          Just buildStatus -> buildStatusRequiresBuild buildStatus

      packagesBuildLocal :: Set UnitId
      packagesBuildLocal =
        selectPlanPackageIdSet $ \pkg ->
          case pkg of
            InstallPlan.PreExisting _ -> False
            InstallPlan.Installed _ -> False
            InstallPlan.Configured srcpkg -> elabLocalToProject srcpkg

      packagesBuildInplace :: Set UnitId
      packagesBuildInplace =
        selectPlanPackageIdSet $ \pkg ->
          case pkg of
            InstallPlan.PreExisting _ -> False
            InstallPlan.Installed _ -> False
            InstallPlan.Configured srcpkg ->
              elabBuildStyle srcpkg
                == BuildInplaceOnly
      packagesAlreadyInStore :: Set UnitId
      packagesAlreadyInStore =
        selectPlanPackageIdSet $ \pkg ->
          case pkg of
            InstallPlan.PreExisting _ -> True
            InstallPlan.Installed _ -> True
            InstallPlan.Configured _ -> False

      selectPlanPackageIdSet
        :: ( InstallPlan.GenericPlanPackage InstalledPackageInfo ElaboratedConfiguredPackage
             -> Bool
           )
        -> Set UnitId
      selectPlanPackageIdSet p =
        Map.keysSet
          . Map.filter p
          $ InstallPlan.toMap plan

updatePostBuildProjectStatus
  :: Verbosity
  -> DistDirLayout
  -> ElaboratedInstallPlan
  -> BuildStatusMap
  -> BuildOutcomes
  -> IO PostBuildProjectStatus
updatePostBuildProjectStatus
  verbosity
  distDirLayout
  elaboratedInstallPlan
  pkgsBuildStatus
  buildOutcomes = do
    -- Read the previous up-to-date set, update it and write it back
    previousUpToDate <- readPackagesUpToDateCacheFile distDirLayout
    let currentBuildStatus@PostBuildProjectStatus{..} =
          postBuildProjectStatus
            elaboratedInstallPlan
            previousUpToDate
            pkgsBuildStatus
            buildOutcomes
    let currentUpToDate = packagesProbablyUpToDate
    writePackagesUpToDateCacheFile distDirLayout currentUpToDate

    -- Report various possibly interesting things
    -- We additionally intersect with the packagesBuildInplace so that
    -- we don't show huge numbers of boring packages from the store.
    debugNoWrap verbosity $
      "packages definitely up to date: "
        ++ displayPackageIdSet
          ( packagesDefinitelyUpToDate
              `Set.intersection` packagesBuildInplace
          )

    debugNoWrap verbosity $
      "packages previously probably up to date: "
        ++ displayPackageIdSet
          ( previousUpToDate
              `Set.intersection` packagesBuildInplace
          )

    debugNoWrap verbosity $
      "packages now probably up to date: "
        ++ displayPackageIdSet
          ( packagesProbablyUpToDate
              `Set.intersection` packagesBuildInplace
          )

    debugNoWrap verbosity $
      "packages newly up to date: "
        ++ displayPackageIdSet
          ( packagesDefinitelyUpToDate
              `Set.difference` previousUpToDate
              `Set.intersection` packagesBuildInplace
          )

    debugNoWrap verbosity $
      "packages out to date: "
        ++ displayPackageIdSet
          ( packagesOutOfDate
              `Set.intersection` packagesBuildInplace
          )

    debugNoWrap verbosity $
      "packages invalid due to dep change: "
        ++ displayPackageIdSet packagesInvalidByChangedLibDeps

    debugNoWrap verbosity $
      "packages invalid due to build failure: "
        ++ displayPackageIdSet packagesInvalidByFailedBuild

    return currentBuildStatus
    where
      displayPackageIdSet = intercalate ", " . map prettyShow . Set.toList

-- | Helper for reading the cache file.
--
-- This determines the type and format of the binary cache file.
readPackagesUpToDateCacheFile :: DistDirLayout -> IO PackagesUpToDate
readPackagesUpToDateCacheFile DistDirLayout{distProjectCacheFile} =
  handleDoesNotExist Set.empty $
    handleDecodeFailure $
      withBinaryFile (distProjectCacheFile "up-to-date") ReadMode $ \hnd ->
        Binary.decodeOrFailIO =<< BS.hGetContents hnd
  where
    handleDecodeFailure = fmap (either (const Set.empty) id)

-- | Helper for writing the package up-to-date cache file.
--
-- This determines the type and format of the binary cache file.
writePackagesUpToDateCacheFile :: DistDirLayout -> PackagesUpToDate -> IO ()
writePackagesUpToDateCacheFile DistDirLayout{distProjectCacheFile} upToDate =
  writeFileAtomic (distProjectCacheFile "up-to-date") $
    Binary.encode upToDate

-- | Prepare a package environment that includes all the library dependencies
-- for a plan.
--
-- When running cabal new-exec, we want to set things up so that the compiler
-- can find all the right packages (and nothing else). This function is
-- intended to do that work. It takes a location where it can write files
-- temporarily, in case the compiler wants to learn this information via the
-- filesystem, and returns any environment variable overrides the compiler
-- needs.
createPackageEnvironment
  :: Verbosity
  -> FilePath
  -> ElaboratedInstallPlan
  -> ElaboratedSharedConfig
  -> PostBuildProjectStatus
  -> IO [(String, Maybe String)]
createPackageEnvironment
  verbosity
  path
  elaboratedPlan
  elaboratedShared
  buildStatus
    | compilerFlavor (pkgConfigCompiler elaboratedShared) == GHC =
        do
          envFileM <-
            writePlanGhcEnvironment
              path
              elaboratedPlan
              elaboratedShared
              buildStatus
          case envFileM of
            Just envFile -> return [("GHC_ENVIRONMENT", Just envFile)]
            Nothing -> do
              warn verbosity "the configured version of GHC does not support reading package lists from the environment; commands that need the current project's package database are likely to fail"
              return []
    | otherwise =
        do
          warn verbosity "package environment configuration is not supported for the currently configured compiler; commands that need the current project's package database are likely to fail"
          return []

-- Writing .ghc.environment files
--

writePlanGhcEnvironment
  :: FilePath
  -> ElaboratedInstallPlan
  -> ElaboratedSharedConfig
  -> PostBuildProjectStatus
  -> IO (Maybe FilePath)
writePlanGhcEnvironment
  path
  elaboratedInstallPlan
  ElaboratedSharedConfig
    { pkgConfigCompiler = compiler
    , pkgConfigPlatform = platform
    }
  postBuildStatus
    | compilerFlavor compiler == GHC
    , supportsPkgEnvFiles (getImplInfo compiler) =
        -- TODO: check ghcjs compat
        fmap Just $
          writeGhcEnvironmentFile
            path
            platform
            (compilerVersion compiler)
            ( renderGhcEnvironmentFile
                path
                elaboratedInstallPlan
                postBuildStatus
            )
-- TODO: [required eventually] support for writing user-wide package
-- environments, e.g. like a global project, but we would not put the
-- env file in the home dir, rather it lives under ~/.ghc/

writePlanGhcEnvironment _ _ _ _ = return Nothing

renderGhcEnvironmentFile
  :: FilePath
  -> ElaboratedInstallPlan
  -> PostBuildProjectStatus
  -> [GhcEnvironmentFileEntry]
renderGhcEnvironmentFile
  projectRootDir
  elaboratedInstallPlan
  postBuildStatus =
    headerComment
      : simpleGhcEnvironmentFile packageDBs unitIds
    where
      headerComment =
        GhcEnvFileComment $
          "This is a GHC environment file written by cabal. This means you can\n"
            ++ "run ghc or ghci and get the environment of the project as a whole.\n"
            ++ "But you still need to use cabal repl $target to get the environment\n"
            ++ "of specific components (libs, exes, tests etc) because each one can\n"
            ++ "have its own source dirs, cpp flags etc.\n\n"
      unitIds = selectGhcEnvironmentFileLibraries postBuildStatus
      packageDBs =
        relativePackageDBPaths projectRootDir $
          selectGhcEnvironmentFilePackageDbs elaboratedInstallPlan

argsEquivalentOfGhcEnvironmentFile
  :: Compiler
  -> DistDirLayout
  -> ElaboratedInstallPlan
  -> PostBuildProjectStatus
  -> [String]
argsEquivalentOfGhcEnvironmentFile compiler =
  case compilerId compiler of
    CompilerId GHC _ -> argsEquivalentOfGhcEnvironmentFileGhc
    CompilerId GHCJS _ -> argsEquivalentOfGhcEnvironmentFileGhc
    CompilerId _ _ -> error "Only GHC and GHCJS are supported"

-- TODO remove this when we drop support for non-.ghc.env ghc
argsEquivalentOfGhcEnvironmentFileGhc
  :: DistDirLayout
  -> ElaboratedInstallPlan
  -> PostBuildProjectStatus
  -> [String]
argsEquivalentOfGhcEnvironmentFileGhc
  distDirLayout
  elaboratedInstallPlan
  postBuildStatus =
    clearPackageDbStackFlag
      ++ packageDbArgsDb packageDBs
      ++ foldMap packageIdFlag packageIds
    where
      projectRootDir = distProjectRootDirectory distDirLayout
      packageIds = selectGhcEnvironmentFileLibraries postBuildStatus
      packageDBs =
        relativePackageDBPaths projectRootDir $
          selectGhcEnvironmentFilePackageDbs elaboratedInstallPlan
      -- TODO use proper flags? but packageDbArgsDb is private
      clearPackageDbStackFlag = ["-clear-package-db", "-global-package-db"]
      packageIdFlag uid = ["-package-id", prettyShow uid]

-- We're producing an environment for users to use in ghci, so of course
-- that means libraries only (can't put exes into the ghc package env!).
-- The library environment should be /consistent/ with the environment
-- that each of the packages in the project use (ie same lib versions).
-- So that means all the normal library dependencies of all the things
-- in the project (including deps of exes that are local to the project).
-- We do not however want to include the dependencies of Setup.hs scripts,
-- since these are generally uninteresting but also they need not in
-- general be consistent with the library versions that packages local to
-- the project use (recall that Setup.hs script's deps can be picked
-- independently of other packages in the project).
--
-- So, our strategy is as follows:
--
-- produce a dependency graph of all the packages in the install plan,
-- but only consider normal library deps as edges in the graph. Thus we
-- exclude the dependencies on Setup.hs scripts (in the case of
-- per-component granularity) or of Setup.hs scripts (in the case of
-- per-package granularity). Then take a dependency closure, using as
-- roots all the packages/components local to the project. This will
-- exclude Setup scripts and their dependencies.
--
-- Note: this algorithm will have to be adapted if/when the install plan
-- is extended to cover multiple compilers at once, and may also have to
-- change if we start to treat unshared deps of test suites in a similar
-- way to how we treat Setup.hs script deps (ie being able to pick them
-- independently).
--
-- Since we had to use all the local packages, including exes, (as roots
-- to find the libs) then those exes still end up in our list so we have
-- to filter them out at the end.
--
selectGhcEnvironmentFileLibraries :: PostBuildProjectStatus -> [UnitId]
selectGhcEnvironmentFileLibraries PostBuildProjectStatus{..} =
  case Graph.closure packagesLibDepGraph (Set.toList packagesBuildLocal) of
    Nothing -> error "renderGhcEnvironmentFile: broken dep closure"
    Just nodes ->
      [ pkgid | Graph.N pkg pkgid _ <- nodes, hasUpToDateLib pkg
      ]
  where
    hasUpToDateLib planpkg = case planpkg of
      -- A pre-existing global lib
      InstallPlan.PreExisting _ -> True
      -- A package in the store. Check it's a lib.
      InstallPlan.Installed pkg -> elabRequiresRegistration pkg
      -- A package we were installing this time, either destined for the store
      -- or just locally. Check it's a lib and that it is probably up to date.
      InstallPlan.Configured pkg ->
        elabRequiresRegistration pkg
          && installedUnitId pkg `Set.member` packagesProbablyUpToDate

selectGhcEnvironmentFilePackageDbs :: ElaboratedInstallPlan -> PackageDBStack
selectGhcEnvironmentFilePackageDbs elaboratedInstallPlan =
  -- If we have any inplace packages then their package db stack is the
  -- one we should use since it'll include the store + the local db but
  -- it's certainly possible to have no local inplace packages
  -- e.g. just "extra" packages coming from the store.
  case (inplacePackages, sourcePackages) of
    ([], pkgs) -> checkSamePackageDBs pkgs
    (pkgs, _) -> checkSamePackageDBs pkgs
  where
    checkSamePackageDBs :: [ElaboratedConfiguredPackage] -> PackageDBStack
    checkSamePackageDBs pkgs =
      case ordNub (map elabBuildPackageDBStack pkgs) of
        [packageDbs] -> packageDbs
        [] -> []
        _ ->
          error $
            "renderGhcEnvironmentFile: packages with "
              ++ "different package db stacks"
    -- This should not happen at the moment but will happen as soon
    -- as we support projects where we build packages with different
    -- compilers, at which point we have to consider how to adapt
    -- this feature, e.g. write out multiple env files, one for each
    -- compiler / project profile.

    inplacePackages :: [ElaboratedConfiguredPackage]
    inplacePackages =
      [ srcpkg
      | srcpkg <- sourcePackages
<<<<<<< HEAD
      , elabBuildStyle srcpkg == BuildInplaceOnly
      ]
=======
      , isInplaceBuildStyle (elabBuildStyle srcpkg) ]
>>>>>>> 94615d6a

    sourcePackages :: [ElaboratedConfiguredPackage]
    sourcePackages =
      [ srcpkg
      | pkg <- InstallPlan.toList elaboratedInstallPlan
      , srcpkg <- maybeToList $ case pkg of
          InstallPlan.Configured srcpkg -> Just srcpkg
          InstallPlan.Installed srcpkg -> Just srcpkg
          InstallPlan.PreExisting _ -> Nothing
      ]

relativePackageDBPaths :: FilePath -> PackageDBStack -> PackageDBStack
relativePackageDBPaths relroot = map (relativePackageDBPath relroot)

relativePackageDBPath :: FilePath -> PackageDB -> PackageDB
relativePackageDBPath relroot pkgdb =
  case pkgdb of
    GlobalPackageDB -> GlobalPackageDB
    UserPackageDB -> UserPackageDB
    SpecificPackageDB path -> SpecificPackageDB relpath
      where
        relpath = makeRelative relroot path<|MERGE_RESOLUTION|>--- conflicted
+++ resolved
@@ -167,156 +167,6 @@
         , "id" J..= (jdisplay . installedUnitId) elab
         , "pkg-name" J..= (jdisplay . pkgName . packageId) elab
         , "pkg-version" J..= (jdisplay . pkgVersion . packageId) elab
-<<<<<<< HEAD
-        , "flags"
-            J..= J.object
-              [ PD.unFlagName fn J..= v
-              | (fn, v) <- PD.unFlagAssignment (elabFlagAssignment elab)
-              ]
-        , "style" J..= J.String (style2str (elabLocalToProject elab) (elabBuildStyle elab))
-        , "pkg-src" J..= packageLocationToJ (elabPkgSourceLocation elab)
-        ]
-          ++ [ "pkg-cabal-sha256" J..= J.String (showHashValue hash)
-             | Just hash <- [fmap hashValue (elabPkgDescriptionOverride elab)]
-             ]
-          ++ [ "pkg-src-sha256" J..= J.String (showHashValue hash)
-             | Just hash <- [elabPkgSourceHash elab]
-             ]
-          ++ ( case elabBuildStyle elab of
-                BuildInplaceOnly ->
-                  ["dist-dir" J..= J.String dist_dir] ++ [buildInfoFileLocation]
-                BuildAndInstall ->
-                  -- TODO: install dirs?
-                  []
-             )
-          ++ case elabPkgOrComp elab of
-            ElabPackage pkg ->
-              let components =
-                    J.object $
-                      [ comp2str c
-                        J..= ( J.object $
-                                [ "depends" J..= map (jdisplay . confInstId) ldeps
-                                , "exe-depends" J..= map (jdisplay . confInstId) edeps
-                                ]
-                                  ++ bin_file c
-                             )
-                      | (c, (ldeps, edeps)) <-
-                          ComponentDeps.toList $
-                            ComponentDeps.zip
-                              (pkgLibDependencies pkg)
-                              (pkgExeDependencies pkg)
-                      ]
-               in ["components" J..= components]
-            ElabComponent comp ->
-              [ "depends" J..= map (jdisplay . confInstId) (elabLibDependencies elab)
-              , "exe-depends" J..= map jdisplay (elabExeDependencies elab)
-              , "component-name" J..= J.String (comp2str (compSolverName comp))
-              ]
-                ++ bin_file (compSolverName comp)
-      where
-        -- \| Only add build-info file location if the Setup.hs CLI
-        -- is recent enough to be able to generate build info files.
-        -- Otherwise, write 'null'.
-        --
-        -- Consumers of `plan.json` can use the nullability of this file location
-        -- to indicate that the given component uses `build-type: Custom`
-        -- with an old lib:Cabal version.
-        buildInfoFileLocation :: J.Pair
-        buildInfoFileLocation
-          | elabSetupScriptCliVersion elab < mkVersion [3, 7, 0, 0] =
-              "build-info" J..= J.Null
-          | otherwise =
-              "build-info" J..= J.String (buildInfoPref dist_dir)
-
-        packageLocationToJ :: PackageLocation (Maybe FilePath) -> J.Value
-        packageLocationToJ pkgloc =
-          case pkgloc of
-            LocalUnpackedPackage local ->
-              J.object
-                [ "type" J..= J.String "local"
-                , "path" J..= J.String local
-                ]
-            LocalTarballPackage local ->
-              J.object
-                [ "type" J..= J.String "local-tar"
-                , "path" J..= J.String local
-                ]
-            RemoteTarballPackage uri _ ->
-              J.object
-                [ "type" J..= J.String "remote-tar"
-                , "uri" J..= J.String (show uri)
-                ]
-            RepoTarballPackage repo _ _ ->
-              J.object
-                [ "type" J..= J.String "repo-tar"
-                , "repo" J..= repoToJ repo
-                ]
-            RemoteSourceRepoPackage srcRepo _ ->
-              J.object
-                [ "type" J..= J.String "source-repo"
-                , "source-repo" J..= sourceRepoToJ srcRepo
-                ]
-
-        repoToJ :: Repo -> J.Value
-        repoToJ repo =
-          case repo of
-            RepoLocalNoIndex{..} ->
-              J.object
-                [ "type" J..= J.String "local-repo-no-index"
-                , "path" J..= J.String repoLocalDir
-                ]
-            RepoRemote{..} ->
-              J.object
-                [ "type" J..= J.String "remote-repo"
-                , "uri" J..= J.String (show (remoteRepoURI repoRemote))
-                ]
-            RepoSecure{..} ->
-              J.object
-                [ "type" J..= J.String "secure-repo"
-                , "uri" J..= J.String (show (remoteRepoURI repoRemote))
-                ]
-
-        sourceRepoToJ :: SourceRepoMaybe -> J.Value
-        sourceRepoToJ SourceRepositoryPackage{..} =
-          J.object $
-            filter ((/= J.Null) . snd) $
-              [ "type" J..= jdisplay srpType
-              , "location" J..= J.String srpLocation
-              , "branch" J..= fmap J.String srpBranch
-              , "tag" J..= fmap J.String srpTag
-              , "subdir" J..= fmap J.String srpSubdir
-              ]
-
-        dist_dir :: FilePath
-        dist_dir =
-          distBuildDirectory
-            distDirLayout
-            (elabDistDirParams elaboratedSharedConfig elab)
-
-        bin_file :: ComponentDeps.Component -> [J.Pair]
-        bin_file c = case c of
-          ComponentDeps.ComponentExe s -> bin_file' s
-          ComponentDeps.ComponentTest s -> bin_file' s
-          ComponentDeps.ComponentBench s -> bin_file' s
-          ComponentDeps.ComponentFLib s -> flib_file' s
-          _ -> []
-        bin_file' s =
-          ["bin-file" J..= J.String bin]
-          where
-            bin =
-              if elabBuildStyle elab == BuildInplaceOnly
-                then dist_dir </> "build" </> prettyShow s </> prettyShow s <.> exeExtension plat
-                else InstallDirs.bindir (elabInstallDirs elab) </> prettyShow s <.> exeExtension plat
-
-        flib_file' :: (Pretty a, Show a) => a -> [J.Pair]
-        flib_file' s =
-          ["bin-file" J..= J.String bin]
-          where
-            bin =
-              if elabBuildStyle elab == BuildInplaceOnly
-                then dist_dir </> "build" </> prettyShow s </> ("lib" ++ prettyShow s) <.> dllExtension plat
-                else InstallDirs.bindir (elabInstallDirs elab) </> ("lib" ++ prettyShow s) <.> dllExtension plat
-=======
         , "flags"      J..= J.object [ PD.unFlagName fn J..= v
                                      | (fn,v) <- PD.unFlagAssignment (elabFlagAssignment elab) ]
         , "style"      J..= J.String (style2str (elabLocalToProject elab) (elabBuildStyle elab))
@@ -367,59 +217,70 @@
         | otherwise
         = "build-info" J..= J.String (buildInfoPref dist_dir)
 
-      packageLocationToJ :: PackageLocation (Maybe FilePath) -> J.Value
-      packageLocationToJ pkgloc =
-        case pkgloc of
-          LocalUnpackedPackage local ->
-            J.object [ "type" J..= J.String "local"
-                     , "path" J..= J.String local
-                     ]
-          LocalTarballPackage local ->
-            J.object [ "type" J..= J.String "local-tar"
-                     , "path" J..= J.String local
-                     ]
-          RemoteTarballPackage uri _ ->
-            J.object [ "type" J..= J.String "remote-tar"
-                     , "uri"  J..= J.String (show uri)
-                     ]
-          RepoTarballPackage repo _ _ ->
-            J.object [ "type" J..= J.String "repo-tar"
-                     , "repo" J..= repoToJ repo
-                     ]
-          RemoteSourceRepoPackage srcRepo _ ->
-            J.object [ "type" J..= J.String "source-repo"
-                     , "source-repo" J..= sourceRepoToJ srcRepo
-                     ]
-
-      repoToJ :: Repo -> J.Value
-      repoToJ repo =
-        case repo of
-          RepoLocalNoIndex{..} ->
-            J.object [ "type" J..= J.String "local-repo-no-index"
-                     , "path" J..= J.String repoLocalDir
-                     ]
-          RepoRemote{..} ->
-            J.object [ "type" J..= J.String "remote-repo"
-                     , "uri"  J..= J.String (show (remoteRepoURI repoRemote))
-                     ]
-          RepoSecure{..} ->
-            J.object [ "type" J..= J.String "secure-repo"
-                     , "uri"  J..= J.String (show (remoteRepoURI repoRemote))
-                     ]
-
-      sourceRepoToJ :: SourceRepoMaybe -> J.Value
-      sourceRepoToJ SourceRepositoryPackage{..} =
-        J.object $ filter ((/= J.Null) . snd) $
-          [ "type"     J..= jdisplay srpType
-          , "location" J..= J.String srpLocation
-          , "branch"   J..= fmap J.String srpBranch
-          , "tag"      J..= fmap J.String srpTag
-          , "subdir"   J..= fmap J.String srpSubdir
-          ]
-
-      dist_dir :: FilePath
-      dist_dir = distBuildDirectory distDirLayout
-                    (elabDistDirParams elaboratedSharedConfig elab)
+        packageLocationToJ :: PackageLocation (Maybe FilePath) -> J.Value
+        packageLocationToJ pkgloc =
+          case pkgloc of
+            LocalUnpackedPackage local ->
+              J.object
+                [ "type" J..= J.String "local"
+                , "path" J..= J.String local
+                ]
+            LocalTarballPackage local ->
+              J.object
+                [ "type" J..= J.String "local-tar"
+                , "path" J..= J.String local
+                ]
+            RemoteTarballPackage uri _ ->
+              J.object
+                [ "type" J..= J.String "remote-tar"
+                , "uri" J..= J.String (show uri)
+                ]
+            RepoTarballPackage repo _ _ ->
+              J.object
+                [ "type" J..= J.String "repo-tar"
+                , "repo" J..= repoToJ repo
+                ]
+            RemoteSourceRepoPackage srcRepo _ ->
+              J.object
+                [ "type" J..= J.String "source-repo"
+                , "source-repo" J..= sourceRepoToJ srcRepo
+                ]
+
+        repoToJ :: Repo -> J.Value
+        repoToJ repo =
+          case repo of
+            RepoLocalNoIndex{..} ->
+              J.object
+                [ "type" J..= J.String "local-repo-no-index"
+                , "path" J..= J.String repoLocalDir
+                ]
+            RepoRemote{..} ->
+              J.object
+                [ "type" J..= J.String "remote-repo"
+                , "uri" J..= J.String (show (remoteRepoURI repoRemote))
+                ]
+            RepoSecure{..} ->
+              J.object
+                [ "type" J..= J.String "secure-repo"
+                , "uri" J..= J.String (show (remoteRepoURI repoRemote))
+                ]
+
+        sourceRepoToJ :: SourceRepoMaybe -> J.Value
+        sourceRepoToJ SourceRepositoryPackage{..} =
+          J.object $
+            filter ((/= J.Null) . snd) $
+              [ "type" J..= jdisplay srpType
+              , "location" J..= J.String srpLocation
+              , "branch" J..= fmap J.String srpBranch
+              , "tag" J..= fmap J.String srpTag
+              , "subdir" J..= fmap J.String srpSubdir
+              ]
+
+        dist_dir :: FilePath
+        dist_dir =
+          distBuildDirectory
+            distDirLayout
+            (elabDistDirParams elaboratedSharedConfig elab)
 
       bin_file :: ComponentDeps.Component -> [J.Pair]
       bin_file c = case c of
@@ -442,22 +303,15 @@
         bin = if isInplaceBuildStyle (elabBuildStyle elab)
                then dist_dir </> "build" </> prettyShow s </> ("lib" ++ prettyShow s) <.> dllExtension plat
                else InstallDirs.bindir (elabInstallDirs elab) </> ("lib" ++ prettyShow s) <.> dllExtension plat
->>>>>>> 94615d6a
 
     comp2str :: ComponentDeps.Component -> String
     comp2str = prettyShow
 
     style2str :: Bool -> BuildStyle -> String
-<<<<<<< HEAD
-    style2str True _ = "local"
-    style2str False BuildInplaceOnly = "inplace"
-    style2str False BuildAndInstall = "global"
-=======
     style2str True  _                = "local"
     style2str False (BuildInplaceOnly OnDisk) = "inplace"
     style2str False (BuildInplaceOnly InMemory) = "interactive"
     style2str False BuildAndInstall  = "global"
->>>>>>> 94615d6a
 
     jdisplay :: Pretty a => a -> J.Value
     jdisplay = J.String . prettyShow
@@ -743,7 +597,6 @@
               _ -> True
           ]
 
-<<<<<<< HEAD
       -- Packages that have a library dependency on a package for which a build
       -- was attempted
       packagesDepOnChangedLib =
@@ -767,80 +620,9 @@
                   InstallPlan.Configured srcpkg -> elabLibDeps srcpkg
                   InstallPlan.Installed srcpkg -> elabLibDeps srcpkg
           ]
-=======
+
     elabLibDeps :: ElaboratedConfiguredPackage -> [UnitId]
     elabLibDeps = map (newSimpleUnitId . confInstId) . map fst . elabLibDependencies
-
-    -- Was a build was attempted for this package?
-    -- If it doesn't have both a build status and outcome then the answer is no.
-    buildAttempted :: BuildStatus -> BuildOutcome -> Bool
-    -- And not if it didn't need rebuilding in the first place.
-    buildAttempted buildStatus _buildOutcome
-      | not (buildStatusRequiresBuild buildStatus)
-      = False
-
-    -- And not if it was skipped due to a dep failing first.
-    buildAttempted _ (Left BuildFailure {buildFailureReason})
-      | DependentFailed _ <- buildFailureReason
-      = False
-
-    -- Otherwise, succeeded or failed, yes the build was tried.
-    buildAttempted _ (Left BuildFailure {}) = True
-    buildAttempted _ (Right _)              = True
-
-    lookupBuildStatusRequiresBuild :: Bool -> UnitId -> Bool
-    lookupBuildStatusRequiresBuild def ipkgid =
-      case Map.lookup ipkgid pkgBuildStatus of
-        Nothing          -> def -- Not in the plan subset we did the dry-run on
-        Just buildStatus -> buildStatusRequiresBuild buildStatus
-
-    packagesBuildLocal :: Set UnitId
-    packagesBuildLocal =
-      selectPlanPackageIdSet $ \pkg ->
-        case pkg of
-          InstallPlan.PreExisting _     -> False
-          InstallPlan.Installed   _     -> False
-          InstallPlan.Configured srcpkg -> elabLocalToProject srcpkg
-
-    packagesBuildInplace :: Set UnitId
-    packagesBuildInplace =
-      selectPlanPackageIdSet $ \pkg ->
-        case pkg of
-          InstallPlan.PreExisting _     -> False
-          InstallPlan.Installed   _     -> False
-          InstallPlan.Configured srcpkg -> isInplaceBuildStyle (elabBuildStyle srcpkg)
-
-    packagesAlreadyInStore :: Set UnitId
-    packagesAlreadyInStore =
-      selectPlanPackageIdSet $ \pkg ->
-        case pkg of
-          InstallPlan.PreExisting _ -> True
-          InstallPlan.Installed   _ -> True
-          InstallPlan.Configured  _ -> False
-
-    selectPlanPackageIdSet
-      :: (InstallPlan.GenericPlanPackage InstalledPackageInfo ElaboratedConfiguredPackage
-          -> Bool)
-      -> Set UnitId
-    selectPlanPackageIdSet p = Map.keysSet
-                             . Map.filter p
-                             $ InstallPlan.toMap plan
-
-
-
-updatePostBuildProjectStatus :: Verbosity
-                             -> DistDirLayout
-                             -> ElaboratedInstallPlan
-                             -> BuildStatusMap
-                             -> BuildOutcomes
-                             -> IO PostBuildProjectStatus
-updatePostBuildProjectStatus verbosity distDirLayout
-                             elaboratedInstallPlan
-                             pkgsBuildStatus buildOutcomes = do
->>>>>>> 94615d6a
-
-      elabLibDeps :: ElaboratedConfiguredPackage -> [UnitId]
-      elabLibDeps = map (newSimpleUnitId . confInstId) . elabLibDependencies
 
       -- Was a build was attempted for this package?
       -- If it doesn't have both a build status and outcome then the answer is no.
@@ -888,15 +670,49 @@
             InstallPlan.Installed _ -> True
             InstallPlan.Configured _ -> False
 
-      selectPlanPackageIdSet
-        :: ( InstallPlan.GenericPlanPackage InstalledPackageInfo ElaboratedConfiguredPackage
-             -> Bool
-           )
-        -> Set UnitId
-      selectPlanPackageIdSet p =
-        Map.keysSet
-          . Map.filter p
-          $ InstallPlan.toMap plan
+    packagesBuildLocal :: Set UnitId
+    packagesBuildLocal =
+      selectPlanPackageIdSet $ \pkg ->
+        case pkg of
+          InstallPlan.PreExisting _     -> False
+          InstallPlan.Installed   _     -> False
+          InstallPlan.Configured srcpkg -> elabLocalToProject srcpkg
+
+    packagesBuildInplace :: Set UnitId
+    packagesBuildInplace =
+      selectPlanPackageIdSet $ \pkg ->
+        case pkg of
+          InstallPlan.PreExisting _     -> False
+          InstallPlan.Installed   _     -> False
+          InstallPlan.Configured srcpkg -> isInplaceBuildStyle (elabBuildStyle srcpkg)
+
+    packagesAlreadyInStore :: Set UnitId
+    packagesAlreadyInStore =
+      selectPlanPackageIdSet $ \pkg ->
+        case pkg of
+          InstallPlan.PreExisting _ -> True
+          InstallPlan.Installed   _ -> True
+          InstallPlan.Configured  _ -> False
+
+    selectPlanPackageIdSet
+      :: (InstallPlan.GenericPlanPackage InstalledPackageInfo ElaboratedConfiguredPackage
+          -> Bool)
+      -> Set UnitId
+    selectPlanPackageIdSet p = Map.keysSet
+                             . Map.filter p
+                             $ InstallPlan.toMap plan
+
+
+
+updatePostBuildProjectStatus :: Verbosity
+                             -> DistDirLayout
+                             -> ElaboratedInstallPlan
+                             -> BuildStatusMap
+                             -> BuildOutcomes
+                             -> IO PostBuildProjectStatus
+updatePostBuildProjectStatus verbosity distDirLayout
+                             elaboratedInstallPlan
+                             pkgsBuildStatus buildOutcomes = do
 
 updatePostBuildProjectStatus
   :: Verbosity
@@ -1208,12 +1024,7 @@
     inplacePackages =
       [ srcpkg
       | srcpkg <- sourcePackages
-<<<<<<< HEAD
-      , elabBuildStyle srcpkg == BuildInplaceOnly
-      ]
-=======
       , isInplaceBuildStyle (elabBuildStyle srcpkg) ]
->>>>>>> 94615d6a
 
     sourcePackages :: [ElaboratedConfiguredPackage]
     sourcePackages =
