{-# LANGUAGE BangPatterns #-}
{-# LANGUAGE ConstraintKinds #-}
{-# LANGUAGE DeriveDataTypeable #-}
{-# LANGUAGE DeriveGeneric #-}
{-# LANGUAGE FlexibleContexts #-}
{-# LANGUAGE ScopedTypeVariables #-}
{-# LANGUAGE TypeFamilies #-}

-----------------------------------------------------------------------------

-----------------------------------------------------------------------------

-- |
-- Module      :  Distribution.Client.InstallPlan
-- Copyright   :  (c) Duncan Coutts 2008
-- License     :  BSD-like
--
-- Maintainer  :  duncan@community.haskell.org
-- Stability   :  provisional
-- Portability :  portable
--
-- Package installation plan
<<<<<<< HEAD
module Distribution.Client.InstallPlan
  ( InstallPlan
  , GenericInstallPlan
  , PlanPackage
  , GenericPlanPackage (..)
  , foldPlanPackage
  , IsUnit

    -- * Operations on 'InstallPlan's
  , new
  , toGraph
  , toList
  , toMap
  , keys
  , keysSet
  , planIndepGoals
  , depends
  , fromSolverInstallPlan
  , fromSolverInstallPlanWithProgress
  , configureInstallPlan
  , remove
  , installed
  , lookup
  , directDeps
  , revDirectDeps

    -- * Traversal
  , executionOrder
  , execute
  , BuildOutcomes
  , lookupBuildOutcome

    -- ** Traversal helpers
    -- $traversal
  , Processing
  , ready
  , completed
  , failed

    -- * Display
  , showPlanGraph
  , showInstallPlan

    -- * Graph-like operations
  , dependencyClosure
  , reverseTopologicalOrder
  , reverseDependencyClosure
=======
--
-----------------------------------------------------------------------------
module Distribution.Client.InstallPlan (
  InstallPlan,
  GenericInstallPlan,
  PlanPackage,
  GenericPlanPackage(..),
  foldPlanPackage,
  IsUnit,

  -- * Operations on 'InstallPlan's
  new,
  toGraph,
  toList,
  toMap,
  keys,
  keysSet,
  planIndepGoals,
  depends,

  fromSolverInstallPlan,
  fromSolverInstallPlanWithProgress,
  configureInstallPlan,
  remove,
  installed,
  lookup,
  directDeps,
  revDirectDeps,

  -- * Traversal
  executionOrder,
  execute,
  BuildOutcomes,
  lookupBuildOutcome,
  -- ** Traversal helpers
  -- $traversal
  Processing,
  ready,
  completed,
  failed,

  -- * Display
  showPlanGraph,
  ShowPlanNode(..),
  showInstallPlan,
  showInstallPlan_gen,
  showPlanPackageTag,

  -- * Graph-like operations
  dependencyClosure,
  reverseTopologicalOrder,
  reverseDependencyClosure,
>>>>>>> 94615d6a
  ) where

import Distribution.Client.Compat.Prelude hiding (lookup, tail, toList)
import Distribution.Compat.Stack (WithCallStack)
import Prelude (tail)

import Distribution.Client.Types hiding (BuildOutcomes)
import qualified Distribution.PackageDescription as PD
import qualified Distribution.Simple.Configure as Configure
import qualified Distribution.Simple.Setup as Cabal

import Distribution.Client.JobControl
import Distribution.Client.SolverInstallPlan (SolverInstallPlan)
import qualified Distribution.Client.SolverInstallPlan as SolverInstallPlan
import Distribution.InstalledPackageInfo
  ( InstalledPackageInfo
  )
import Distribution.Package
  ( HasMungedPackageId (..)
  , HasUnitId (..)
  , Package (..)
  , UnitId
  )
import Distribution.Pretty (defaultStyle)
import Distribution.Solver.Types.SolverPackage
import Text.PrettyPrint

import qualified Distribution.Solver.Types.ComponentDeps as CD
import Distribution.Solver.Types.InstSolverPackage
import Distribution.Solver.Types.Settings
import Distribution.Solver.Types.SolverId

import Distribution.Utils.LogProgress
import Distribution.Utils.Structured (Structure (Nominal), Structured (..))

-- TODO: Need this when we compute final UnitIds
-- import qualified Distribution.Simple.Configure as Configure

import Control.Exception
  ( assert
  )
import qualified Data.Foldable as Foldable (all, toList)
import qualified Data.Map as Map
import qualified Data.Set as Set
import Distribution.Compat.Graph (Graph, IsNode (..))
import qualified Distribution.Compat.Graph as Graph

-- When cabal tries to install a number of packages, including all their
-- dependencies it has a non-trivial problem to solve.
--
-- The Problem:
--
-- In general we start with a set of installed packages and a set of source
-- packages.
--
-- Installed packages have fixed dependencies. They have already been built and
-- we know exactly what packages they were built against, including their exact
-- versions.
--
-- Source package have somewhat flexible dependencies. They are specified as
-- version ranges, though really they're predicates. To make matters worse they
-- have conditional flexible dependencies. Configuration flags can affect which
-- packages are required and can place additional constraints on their
-- versions.
--
-- These two sets of package can and usually do overlap. There can be installed
-- packages that are also available as source packages which means they could
-- be re-installed if required, though there will also be packages which are
-- not available as source and cannot be re-installed. Very often there will be
-- extra versions available than are installed. Sometimes we may like to prefer
-- installed packages over source ones or perhaps always prefer the latest
-- available version whether installed or not.
--
-- The goal is to calculate an installation plan that is closed, acyclic and
-- consistent and where every configured package is valid.
--
-- An installation plan is a set of packages that are going to be used
-- together. It will consist of a mixture of installed packages and source
-- packages along with their exact version dependencies. An installation plan
-- is closed if for every package in the set, all of its dependencies are
-- also in the set. It is consistent if for every package in the set, all
-- dependencies which target that package have the same version.

-- Note that plans do not necessarily compose. You might have a valid plan for
-- package A and a valid plan for package B. That does not mean the composition
-- is simultaneously valid for A and B. In particular you're most likely to
-- have problems with inconsistent dependencies.
-- On the other hand it is true that every closed sub plan is valid.

-- | Packages in an install plan
--
-- NOTE: 'ConfiguredPackage', 'GenericReadyPackage' and 'GenericPlanPackage'
-- intentionally have no 'PackageInstalled' instance. `This is important:
-- PackageInstalled returns only library dependencies, but for package that
-- aren't yet installed we know many more kinds of dependencies (setup
-- dependencies, exe, test-suite, benchmark, ..). Any functions that operate on
-- dependencies in cabal-install should consider what to do with these
-- dependencies; if we give a 'PackageInstalled' instance it would be too easy
-- to get this wrong (and, for instance, call graph traversal functions from
-- Cabal rather than from cabal-install). Instead, see 'PackageInstalled'.
data GenericPlanPackage ipkg srcpkg
  = PreExisting ipkg
  | Configured srcpkg
  | Installed srcpkg
  deriving (Eq, Show, Generic)

displayGenericPlanPackage :: (IsUnit ipkg, IsUnit srcpkg) => GenericPlanPackage ipkg srcpkg -> String
displayGenericPlanPackage (PreExisting pkg) = "PreExisting " ++ prettyShow (nodeKey pkg)
displayGenericPlanPackage (Configured pkg) = "Configured " ++ prettyShow (nodeKey pkg)
displayGenericPlanPackage (Installed pkg) = "Installed " ++ prettyShow (nodeKey pkg)

-- | Convenience combinator for destructing 'GenericPlanPackage'.
-- This is handy because if you case manually, you have to handle
-- 'Configured' and 'Installed' separately (where often you want
-- them to be the same.)
foldPlanPackage
  :: (ipkg -> a)
  -> (srcpkg -> a)
  -> GenericPlanPackage ipkg srcpkg
  -> a
foldPlanPackage f _ (PreExisting ipkg) = f ipkg
foldPlanPackage _ g (Configured srcpkg) = g srcpkg
foldPlanPackage _ g (Installed srcpkg) = g srcpkg

type IsUnit a = (IsNode a, Key a ~ UnitId)

depends :: IsUnit a => a -> [UnitId]
depends = nodeNeighbors

-- NB: Expanded constraint synonym here to avoid undecidable
-- instance errors in GHC 7.8 and earlier.
instance
  (IsNode ipkg, IsNode srcpkg, Key ipkg ~ UnitId, Key srcpkg ~ UnitId)
  => IsNode (GenericPlanPackage ipkg srcpkg)
  where
  type Key (GenericPlanPackage ipkg srcpkg) = UnitId
  nodeKey (PreExisting ipkg) = nodeKey ipkg
  nodeKey (Configured spkg) = nodeKey spkg
  nodeKey (Installed spkg) = nodeKey spkg
  nodeNeighbors (PreExisting ipkg) = nodeNeighbors ipkg
  nodeNeighbors (Configured spkg) = nodeNeighbors spkg
  nodeNeighbors (Installed spkg) = nodeNeighbors spkg

instance (Binary ipkg, Binary srcpkg) => Binary (GenericPlanPackage ipkg srcpkg)
instance (Structured ipkg, Structured srcpkg) => Structured (GenericPlanPackage ipkg srcpkg)

type PlanPackage =
  GenericPlanPackage
    InstalledPackageInfo
    (ConfiguredPackage UnresolvedPkgLoc)

instance
  (Package ipkg, Package srcpkg)
  => Package (GenericPlanPackage ipkg srcpkg)
  where
  packageId (PreExisting ipkg) = packageId ipkg
  packageId (Configured spkg) = packageId spkg
  packageId (Installed spkg) = packageId spkg

instance
  (HasMungedPackageId ipkg, HasMungedPackageId srcpkg)
  => HasMungedPackageId (GenericPlanPackage ipkg srcpkg)
  where
  mungedId (PreExisting ipkg) = mungedId ipkg
  mungedId (Configured spkg) = mungedId spkg
  mungedId (Installed spkg) = mungedId spkg

instance
  (HasUnitId ipkg, HasUnitId srcpkg)
  => HasUnitId
      (GenericPlanPackage ipkg srcpkg)
  where
  installedUnitId (PreExisting ipkg) = installedUnitId ipkg
  installedUnitId (Configured spkg) = installedUnitId spkg
  installedUnitId (Installed spkg) = installedUnitId spkg

instance
  (HasConfiguredId ipkg, HasConfiguredId srcpkg)
  => HasConfiguredId (GenericPlanPackage ipkg srcpkg)
  where
  configuredId (PreExisting ipkg) = configuredId ipkg
  configuredId (Configured spkg) = configuredId spkg
  configuredId (Installed spkg) = configuredId spkg

data GenericInstallPlan ipkg srcpkg = GenericInstallPlan
  { planGraph :: !(Graph (GenericPlanPackage ipkg srcpkg))
  , planIndepGoals :: !IndependentGoals
  }
  deriving (Typeable)

-- | 'GenericInstallPlan' specialised to most commonly used types.
type InstallPlan =
  GenericInstallPlan
    InstalledPackageInfo
    (ConfiguredPackage UnresolvedPkgLoc)

-- | Smart constructor that deals with caching the 'Graph' representation.
mkInstallPlan
  :: (IsUnit ipkg, IsUnit srcpkg)
  => String
  -> Graph (GenericPlanPackage ipkg srcpkg)
  -> IndependentGoals
  -> GenericInstallPlan ipkg srcpkg
mkInstallPlan loc graph indepGoals =
  assert
    (valid loc graph)
    GenericInstallPlan
      { planGraph = graph
      , planIndepGoals = indepGoals
      }

internalError :: WithCallStack (String -> String -> a)
internalError loc msg =
  error $
    "internal error in InstallPlan."
      ++ loc
      ++ if null msg then "" else ": " ++ msg

instance (Structured ipkg, Structured srcpkg) => Structured (GenericInstallPlan ipkg srcpkg) where
<<<<<<< HEAD
  structure p =
    Nominal
      (typeRep p)
      0
      "GenericInstallPlan"
      [ structure (Proxy :: Proxy ipkg)
      , structure (Proxy :: Proxy srcpkg)
      ]

instance
  ( IsNode ipkg
  , Key ipkg ~ UnitId
  , IsNode srcpkg
  , Key srcpkg ~ UnitId
  , Binary ipkg
  , Binary srcpkg
  )
  => Binary (GenericInstallPlan ipkg srcpkg)
  where
  put
    GenericInstallPlan
      { planGraph = graph
      , planIndepGoals = indepGoals
      } = put graph >> put indepGoals

  get = do
    graph <- get
    indepGoals <- get
    return $! mkInstallPlan "(instance Binary)" graph indepGoals

showPlanGraph
  :: ( Package ipkg
     , Package srcpkg
     , IsUnit ipkg
     , IsUnit srcpkg
     )
  => Graph (GenericPlanPackage ipkg srcpkg)
  -> String
showPlanGraph graph =
  renderStyle defaultStyle $
    vcat (map dispPlanPackage (Foldable.toList graph))
  where
    dispPlanPackage p =
      hang
        ( hsep
            [ text (showPlanPackageTag p)
            , pretty (packageId p)
            , parens (pretty (nodeKey p))
            ]
        )
        2
        (vcat (map pretty (nodeNeighbors p)))

showInstallPlan
  :: ( Package ipkg
     , Package srcpkg
     , IsUnit ipkg
     , IsUnit srcpkg
     )
  => GenericInstallPlan ipkg srcpkg
  -> String
showInstallPlan = showPlanGraph . planGraph
=======
    structure p = Nominal (typeRep p) 0 "GenericInstallPlan"
        [ structure (Proxy :: Proxy ipkg)
        , structure (Proxy :: Proxy srcpkg)
        ]

instance (IsNode ipkg, Key ipkg ~ UnitId, IsNode srcpkg, Key srcpkg ~ UnitId,
          Binary ipkg, Binary srcpkg)
       => Binary (GenericInstallPlan ipkg srcpkg) where
    put GenericInstallPlan {
              planGraph      = graph,
              planIndepGoals = indepGoals
        } = put graph >> put indepGoals

    get = do
      graph <- get
      indepGoals <- get
      return $! mkInstallPlan "(instance Binary)" graph indepGoals


data ShowPlanNode = ShowPlanNode { showPlanHerald :: Doc
                                 , showPlanNeighbours :: [Doc]
                                 }

showPlanGraph :: [ShowPlanNode] -> String
showPlanGraph graph = renderStyle defaultStyle $
    vcat (map dispPlanPackage graph)
  where dispPlanPackage (ShowPlanNode herald neighbours) =
            hang herald 2 (vcat neighbours)

-- | Generic way to show a 'GenericInstallPlan' which elicits quite a lot of information
showInstallPlan_gen :: forall ipkg srcpkg .
                (GenericPlanPackage ipkg srcpkg -> ShowPlanNode) -> GenericInstallPlan ipkg srcpkg -> String
showInstallPlan_gen toShow = showPlanGraph . fmap toShow . Foldable.toList . planGraph

showInstallPlan :: forall ipkg srcpkg . (Package ipkg, Package srcpkg, IsUnit ipkg, IsUnit srcpkg)
                => GenericInstallPlan ipkg srcpkg -> String
showInstallPlan = showInstallPlan_gen toShow
  where
    toShow :: GenericPlanPackage ipkg srcpkg -> ShowPlanNode
    toShow p = ShowPlanNode (hsep [ text (showPlanPackageTag p)
                                 , pretty (packageId p)
                                 , parens (pretty (nodeKey p))])
                            (map pretty (nodeNeighbors p))
>>>>>>> 94615d6a

showPlanPackageTag :: GenericPlanPackage ipkg srcpkg -> String
showPlanPackageTag (PreExisting _) = "PreExisting"
showPlanPackageTag (Configured _) = "Configured"
showPlanPackageTag (Installed _) = "Installed"

-- | Build an installation plan from a valid set of resolved packages.
new
  :: (IsUnit ipkg, IsUnit srcpkg)
  => IndependentGoals
  -> Graph (GenericPlanPackage ipkg srcpkg)
  -> GenericInstallPlan ipkg srcpkg
new indepGoals graph = mkInstallPlan "new" graph indepGoals

toGraph
  :: GenericInstallPlan ipkg srcpkg
  -> Graph (GenericPlanPackage ipkg srcpkg)
toGraph = planGraph

toList
  :: GenericInstallPlan ipkg srcpkg
  -> [GenericPlanPackage ipkg srcpkg]
toList = Foldable.toList . planGraph

toMap
  :: GenericInstallPlan ipkg srcpkg
  -> Map UnitId (GenericPlanPackage ipkg srcpkg)
toMap = Graph.toMap . planGraph

keys :: GenericInstallPlan ipkg srcpkg -> [UnitId]
keys = Graph.keys . planGraph

keysSet :: GenericInstallPlan ipkg srcpkg -> Set UnitId
keysSet = Graph.keysSet . planGraph

-- | Remove packages from the install plan. This will result in an
-- error if there are remaining packages that depend on any matching
-- package. This is primarily useful for obtaining an install plan for
-- the dependencies of a package or set of packages without actually
-- installing the package itself, as when doing development.
remove
  :: (IsUnit ipkg, IsUnit srcpkg)
  => (GenericPlanPackage ipkg srcpkg -> Bool)
  -> GenericInstallPlan ipkg srcpkg
  -> GenericInstallPlan ipkg srcpkg
remove shouldRemove plan =
  mkInstallPlan "remove" newGraph (planIndepGoals plan)
  where
    newGraph =
      Graph.fromDistinctList $
        filter (not . shouldRemove) (toList plan)

-- | Change a number of packages in the 'Configured' state to the 'Installed'
-- state.
--
-- To preserve invariants, the package must have all of its dependencies
-- already installed too (that is 'PreExisting' or 'Installed').
installed
  :: (IsUnit ipkg, IsUnit srcpkg)
  => (srcpkg -> Bool)
  -> GenericInstallPlan ipkg srcpkg
  -> GenericInstallPlan ipkg srcpkg
installed shouldBeInstalled installPlan =
  foldl'
    markInstalled
    installPlan
    [ pkg
    | Configured pkg <- reverseTopologicalOrder installPlan
    , shouldBeInstalled pkg
    ]
  where
    markInstalled plan pkg =
      assert (all isInstalled (directDeps plan (nodeKey pkg))) $
        plan
          { planGraph = Graph.insert (Installed pkg) (planGraph plan)
          }

-- | Lookup a package in the plan.
lookup
  :: (IsUnit ipkg, IsUnit srcpkg)
  => GenericInstallPlan ipkg srcpkg
  -> UnitId
  -> Maybe (GenericPlanPackage ipkg srcpkg)
lookup plan pkgid = Graph.lookup pkgid (planGraph plan)

-- | Find all the direct dependencies of the given package.
--
-- Note that the package must exist in the plan or it is an error.
directDeps
  :: GenericInstallPlan ipkg srcpkg
  -> UnitId
  -> [GenericPlanPackage ipkg srcpkg]
directDeps plan pkgid =
  case Graph.neighbors (planGraph plan) pkgid of
    Just deps -> deps
    Nothing -> internalError "directDeps" "package not in graph"

-- | Find all the direct reverse dependencies of the given package.
--
-- Note that the package must exist in the plan or it is an error.
revDirectDeps
  :: GenericInstallPlan ipkg srcpkg
  -> UnitId
  -> [GenericPlanPackage ipkg srcpkg]
revDirectDeps plan pkgid =
  case Graph.revNeighbors (planGraph plan) pkgid of
    Just deps -> deps
    Nothing -> internalError "revDirectDeps" "package not in graph"

-- | Return all the packages in the 'InstallPlan' in reverse topological order.
-- That is, for each package, all dependencies of the package appear first.
--
-- Compared to 'executionOrder', this function returns all the installed and
-- source packages rather than just the source ones. Also, while both this
-- and 'executionOrder' produce reverse topological orderings of the package
-- dependency graph, it is not necessarily exactly the same order.
reverseTopologicalOrder
  :: GenericInstallPlan ipkg srcpkg
  -> [GenericPlanPackage ipkg srcpkg]
reverseTopologicalOrder plan = Graph.revTopSort (planGraph plan)

-- | Return the packages in the plan that are direct or indirect dependencies of
-- the given packages.
dependencyClosure
  :: GenericInstallPlan ipkg srcpkg
  -> [UnitId]
  -> [GenericPlanPackage ipkg srcpkg]
dependencyClosure plan =
  fromMaybe []
    . Graph.closure (planGraph plan)

-- | Return the packages in the plan that depend directly or indirectly on the
-- given packages.
reverseDependencyClosure
  :: GenericInstallPlan ipkg srcpkg
  -> [UnitId]
  -> [GenericPlanPackage ipkg srcpkg]
reverseDependencyClosure plan =
  fromMaybe []
    . Graph.revClosure (planGraph plan)

-- Alert alert!   Why does SolverId map to a LIST of plan packages?
-- The sordid story has to do with 'build-depends' on a package
-- with libraries and executables.  In an ideal world, we would
-- ONLY depend on the library in this situation.  But c.f. #3661
-- some people rely on the build-depends to ALSO implicitly
-- depend on an executable.
--
-- I don't want to commit to a strategy yet, so the only possible
-- thing you can do in this case is return EVERYTHING and let
-- the client filter out what they want (executables? libraries?
-- etc).  This similarly implies we can't return a 'ConfiguredId'
-- because that's not enough information.

fromSolverInstallPlan
  :: (IsUnit ipkg, IsUnit srcpkg)
  => ( (SolverId -> [GenericPlanPackage ipkg srcpkg])
       -> SolverInstallPlan.SolverPlanPackage
       -> [GenericPlanPackage ipkg srcpkg]
     )
  -> SolverInstallPlan
  -> GenericInstallPlan ipkg srcpkg
fromSolverInstallPlan f plan =
  mkInstallPlan
    "fromSolverInstallPlan"
    (Graph.fromDistinctList pkgs'')
    (SolverInstallPlan.planIndepGoals plan)
  where
    (_, _, pkgs'') =
      foldl'
        f'
        (Map.empty, Map.empty, [])
        (SolverInstallPlan.reverseTopologicalOrder plan)

    f' (pidMap, ipiMap, pkgs) pkg = (pidMap', ipiMap', pkgs' ++ pkgs)
      where
        pkgs' = f (mapDep pidMap ipiMap) pkg

        (pidMap', ipiMap') =
          case nodeKey pkg of
            PreExistingId _ uid -> (pidMap, Map.insert uid pkgs' ipiMap)
            PlannedId pid -> (Map.insert pid pkgs' pidMap, ipiMap)

    mapDep _ ipiMap (PreExistingId _pid uid)
      | Just pkgs <- Map.lookup uid ipiMap = pkgs
      | otherwise = error ("fromSolverInstallPlan: PreExistingId " ++ prettyShow uid)
    mapDep pidMap _ (PlannedId pid)
      | Just pkgs <- Map.lookup pid pidMap = pkgs
      | otherwise = error ("fromSolverInstallPlan: PlannedId " ++ prettyShow pid)

-- This shouldn't happen, since mapDep should only be called
-- on neighbor SolverId, which must have all been done already
-- by the reverse top-sort (we assume the graph is not broken).

fromSolverInstallPlanWithProgress
  :: (IsUnit ipkg, IsUnit srcpkg)
  => ( (SolverId -> [GenericPlanPackage ipkg srcpkg])
       -> SolverInstallPlan.SolverPlanPackage
       -> LogProgress [GenericPlanPackage ipkg srcpkg]
     )
  -> SolverInstallPlan
  -> LogProgress (GenericInstallPlan ipkg srcpkg)
fromSolverInstallPlanWithProgress f plan = do
  (_, _, pkgs'') <-
    foldM
      f'
      (Map.empty, Map.empty, [])
      (SolverInstallPlan.reverseTopologicalOrder plan)
  return $
    mkInstallPlan
      "fromSolverInstallPlanWithProgress"
      (Graph.fromDistinctList pkgs'')
      (SolverInstallPlan.planIndepGoals plan)
  where
    f' (pidMap, ipiMap, pkgs) pkg = do
      pkgs' <- f (mapDep pidMap ipiMap) pkg
      let (pidMap', ipiMap') =
            case nodeKey pkg of
              PreExistingId _ uid -> (pidMap, Map.insert uid pkgs' ipiMap)
              PlannedId pid -> (Map.insert pid pkgs' pidMap, ipiMap)
      return (pidMap', ipiMap', pkgs' ++ pkgs)

    mapDep _ ipiMap (PreExistingId _pid uid)
      | Just pkgs <- Map.lookup uid ipiMap = pkgs
      | otherwise = error ("fromSolverInstallPlan: PreExistingId " ++ prettyShow uid)
    mapDep pidMap _ (PlannedId pid)
      | Just pkgs <- Map.lookup pid pidMap = pkgs
      | otherwise = error ("fromSolverInstallPlan: PlannedId " ++ prettyShow pid)

-- This shouldn't happen, since mapDep should only be called
-- on neighbor SolverId, which must have all been done already
-- by the reverse top-sort (we assume the graph is not broken).

-- | Conversion of 'SolverInstallPlan' to 'InstallPlan'.
-- Similar to 'elaboratedInstallPlan'
configureInstallPlan :: Cabal.ConfigFlags -> SolverInstallPlan -> InstallPlan
configureInstallPlan configFlags solverPlan =
  flip fromSolverInstallPlan solverPlan $ \mapDep planpkg ->
    [ case planpkg of
        SolverInstallPlan.PreExisting pkg ->
          PreExisting (instSolverPkgIPI pkg)
        SolverInstallPlan.Configured pkg ->
          Configured (configureSolverPackage mapDep pkg)
    ]
  where
    configureSolverPackage
      :: (SolverId -> [PlanPackage])
      -> SolverPackage UnresolvedPkgLoc
      -> ConfiguredPackage UnresolvedPkgLoc
    configureSolverPackage mapDep spkg =
      ConfiguredPackage
        { confPkgId =
            Configure.computeComponentId
              ( Cabal.fromFlagOrDefault
                  False
                  (Cabal.configDeterministic configFlags)
              )
              Cabal.NoFlag
              Cabal.NoFlag
              (packageId spkg)
              (PD.CLibName PD.LMainLibName)
              ( Just
                  ( map confInstId (CD.libraryDeps deps)
                  , solverPkgFlags spkg
                  )
              )
        , confPkgSource = solverPkgSource spkg
        , confPkgFlags = solverPkgFlags spkg
        , confPkgStanzas = solverPkgStanzas spkg
        , confPkgDeps = deps
        -- NB: no support for executable dependencies
        }
      where
        deps = fmap (concatMap (map configuredId . mapDep)) (solverPkgLibDeps spkg)

-- ------------------------------------------------------------

-- * Primitives for traversing plans

-- ------------------------------------------------------------

-- $traversal
--
-- Algorithms to traverse or execute an 'InstallPlan', especially in parallel,
-- may make use of the 'Processing' type and the associated operations
-- 'ready', 'completed' and 'failed'.
--
-- The 'Processing' type is used to keep track of the state of a traversal and
-- includes the set of packages that are in the processing state, e.g. in the
-- process of being installed, plus those that have been completed and those
-- where processing failed.
--
-- Traversal algorithms start with an 'InstallPlan':
--
-- * Initially there will be certain packages that can be processed immediately
--   (since they are configured source packages and have all their dependencies
--   installed already). The function 'ready' returns these packages plus a
--   'Processing' state that marks these same packages as being in the
--   processing state.
--
-- * The algorithm must now arrange for these packages to be processed
--   (possibly in parallel). When a package has completed processing, the
--   algorithm needs to know which other packages (if any) are now ready to
--   process as a result. The 'completed' function marks a package as completed
--   and returns any packages that are newly in the processing state (ie ready
--   to process), along with the updated 'Processing' state.
--
-- * If failure is possible then when processing a package fails, the algorithm
--   needs to know which other packages have also failed as a result. The
--   'failed' function marks the given package as failed as well as all the
--   other packages that depend on the failed package. In addition it returns
--   the other failed packages.

-- | The 'Processing' type is used to keep track of the state of a traversal
-- and includes the set of packages that are in the processing state, e.g. in
-- the process of being installed, plus those that have been completed and
-- those where processing failed.
data Processing = Processing !(Set UnitId) !(Set UnitId) !(Set UnitId)

-- processing,   completed,    failed

-- | The packages in the plan that are initially ready to be installed.
-- That is they are in the configured state and have all their dependencies
-- installed already.
--
-- The result is both the packages that are now ready to be installed and also
-- a 'Processing' state containing those same packages. The assumption is that
-- all the packages that are ready will now be processed and so we can consider
-- them to be in the processing state.
ready
  :: (IsUnit ipkg, IsUnit srcpkg)
  => GenericInstallPlan ipkg srcpkg
  -> ([GenericReadyPackage srcpkg], Processing)
ready plan =
  assert (processingInvariant plan processing) $
    (readyPackages, processing)
  where
    !processing =
      Processing
        (Set.fromList [nodeKey pkg | pkg <- readyPackages])
        (Set.fromList [nodeKey pkg | pkg <- toList plan, isInstalled pkg])
        Set.empty
    readyPackages =
      [ ReadyPackage pkg
      | Configured pkg <- toList plan
      , all isInstalled (directDeps plan (nodeKey pkg))
      ]

isInstalled :: GenericPlanPackage a b -> Bool
isInstalled (PreExisting{}) = True
isInstalled (Installed{}) = True
isInstalled _ = False

-- | Given a package in the processing state, mark the package as completed
-- and return any packages that are newly in the processing state (ie ready to
-- process), along with the updated 'Processing' state.
completed
  :: forall ipkg srcpkg
   . (IsUnit ipkg, IsUnit srcpkg)
  => GenericInstallPlan ipkg srcpkg
  -> Processing
  -> UnitId
  -> ([GenericReadyPackage srcpkg], Processing)
completed plan (Processing processingSet completedSet failedSet) pkgid =
  assert (pkgid `Set.member` processingSet) $
    assert (processingInvariant plan processing') $
      ( map asReadyPackage newlyReady
      , processing'
      )
  where
    completedSet' = Set.insert pkgid completedSet

    -- each direct reverse dep where all direct deps are completed
    newlyReady =
      [ dep
      | dep <- revDirectDeps plan pkgid
      , all
          ((`Set.member` completedSet') . nodeKey)
          (directDeps plan (nodeKey dep))
      ]

    processingSet' =
      foldl'
        (flip Set.insert)
        (Set.delete pkgid processingSet)
        (map nodeKey newlyReady)
    processing' = Processing processingSet' completedSet' failedSet

    asReadyPackage :: GenericPlanPackage ipkg srcpkg -> GenericReadyPackage srcpkg
    asReadyPackage (Configured pkg) = ReadyPackage pkg
    asReadyPackage pkg = internalError "completed" $ "not in configured state: " ++ displayGenericPlanPackage pkg

failed
  :: (IsUnit ipkg, IsUnit srcpkg)
  => GenericInstallPlan ipkg srcpkg
  -> Processing
  -> UnitId
  -> ([srcpkg], Processing)
failed plan (Processing processingSet completedSet failedSet) pkgid =
  assert (pkgid `Set.member` processingSet) $
    assert (all (`Set.notMember` processingSet) (tail newlyFailedIds)) $
      assert (all (`Set.notMember` completedSet) (tail newlyFailedIds)) $
        -- but note that some newlyFailed may already be in the failed set
        -- since one package can depend on two packages that both fail and
        -- so would be in the rev-dep closure for both.
        assert (processingInvariant plan processing') $
          ( map asConfiguredPackage (tail newlyFailed)
          , processing'
          )
  where
    processingSet' = Set.delete pkgid processingSet
    failedSet' = failedSet `Set.union` Set.fromList newlyFailedIds
    newlyFailedIds = map nodeKey newlyFailed
    newlyFailed =
      fromMaybe (internalError "failed" "package not in graph") $
        Graph.revClosure (planGraph plan) [pkgid]
    processing' = Processing processingSet' completedSet failedSet'

    asConfiguredPackage (Configured pkg) = pkg
    asConfiguredPackage pkg = internalError "failed" $ "not in configured state: " ++ displayGenericPlanPackage pkg

processingInvariant
  :: (IsUnit ipkg, IsUnit srcpkg)
  => GenericInstallPlan ipkg srcpkg
  -> Processing
  -> Bool
processingInvariant plan (Processing processingSet completedSet failedSet) =
  -- All the packages in the three sets are actually in the graph
  assert (Foldable.all (flip Graph.member (planGraph plan)) processingSet)
    $ assert (Foldable.all (flip Graph.member (planGraph plan)) completedSet)
    $ assert (Foldable.all (flip Graph.member (planGraph plan)) failedSet)
    $
    -- The processing, completed and failed sets are disjoint from each other
    assert (noIntersection processingSet completedSet)
    $ assert (noIntersection processingSet failedSet)
    $ assert (noIntersection failedSet completedSet)
    $
    -- Packages that depend on a package that's still processing cannot be
    -- completed
    assert (noIntersection (reverseClosure processingSet) completedSet)
    $
    -- On the other hand, packages that depend on a package that's still
    -- processing /can/ have failed (since they may have depended on multiple
    -- packages that were processing, but it only takes one to fail to cause
    -- knock-on failures) so it is quite possible to have an
    -- intersection (reverseClosure processingSet) failedSet

    -- The failed set is upwards closed, i.e. equal to its own rev dep closure
    assert (failedSet == reverseClosure failedSet)
    $
    -- All immediate reverse deps of packages that are currently processing
    -- are not currently being processed (ie not in the processing set).
    assert
      ( and
          [ rdeppkgid `Set.notMember` processingSet
          | pkgid <- Set.toList processingSet
          , rdeppkgid <-
              maybe
                (internalError "processingInvariant" "")
                (map nodeKey)
                (Graph.revNeighbors (planGraph plan) pkgid)
          ]
      )
    $
    -- Packages from the processing or failed sets are only ever in the
    -- configured state.
    assert
      ( and
          [ case Graph.lookup pkgid (planGraph plan) of
            Just (Configured _) -> True
            Just (PreExisting _) -> False
            Just (Installed _) -> False
            Nothing -> False
          | pkgid <- Set.toList processingSet ++ Set.toList failedSet
          ]
      )
      -- We use asserts rather than returning False so that on failure we get
      -- better details on which bit of the invariant was violated.
      True
  where
    reverseClosure =
      Set.fromList
        . map nodeKey
        . fromMaybe (internalError "processingInvariant" "")
        . Graph.revClosure (planGraph plan)
        . Set.toList
    noIntersection a b = Set.null (Set.intersection a b)

-- ------------------------------------------------------------

-- * Traversing plans

-- ------------------------------------------------------------

-- | Flatten an 'InstallPlan', producing the sequence of source packages in
-- the order in which they would be processed when the plan is executed. This
-- can be used for simulations or presenting execution dry-runs.
--
-- It is guaranteed to give the same order as using 'execute' (with a serial
-- in-order 'JobControl'), which is a reverse topological orderings of the
-- source packages in the dependency graph, albeit not necessarily exactly the
-- same ordering as that produced by 'reverseTopologicalOrder'.
executionOrder
  :: (IsUnit ipkg, IsUnit srcpkg)
  => GenericInstallPlan ipkg srcpkg
  -> [GenericReadyPackage srcpkg]
executionOrder plan =
  let (newpkgs, processing) = ready plan
   in tryNewTasks processing newpkgs
  where
    tryNewTasks _processing [] = []
    tryNewTasks processing (p : todo) = waitForTasks processing p todo

    waitForTasks processing p todo =
      p : tryNewTasks processing' (todo ++ nextpkgs)
      where
        (nextpkgs, processing') = completed plan processing (nodeKey p)

-- ------------------------------------------------------------

-- * Executing plans

-- ------------------------------------------------------------

-- | The set of results we get from executing an install plan.
type BuildOutcomes failure result = Map UnitId (Either failure result)

-- | Lookup the build result for a single package.
lookupBuildOutcome
  :: HasUnitId pkg
  => pkg
  -> BuildOutcomes failure result
  -> Maybe (Either failure result)
lookupBuildOutcome = Map.lookup . installedUnitId

-- | Execute an install plan. This traverses the plan in dependency order.
--
-- Executing each individual package can fail and if so all dependents fail
-- too. The result for each package is collected as a 'BuildOutcomes' map.
--
-- Visiting each package happens with optional parallelism, as determined by
-- the 'JobControl'. By default, after any failure we stop as soon as possible
-- (using the 'JobControl' to try to cancel in-progress tasks). This behaviour
-- can be reversed to keep going and build as many packages as possible.
--
-- Note that the 'BuildOutcomes' is /not/ guaranteed to cover all the packages
-- in the plan. In particular in the default mode where we stop as soon as
-- possible after a failure then there may be packages which are skipped and
-- these will have no 'BuildOutcome'.
execute
  :: forall m ipkg srcpkg result failure
   . ( IsUnit ipkg
     , IsUnit srcpkg
     , Monad m
     )
  => JobControl m (UnitId, Either failure result)
  -> Bool
  -- ^ Keep going after failure
  -> (srcpkg -> failure)
  -- ^ Value for dependents of failed packages
  -> GenericInstallPlan ipkg srcpkg
  -> (GenericReadyPackage srcpkg -> m (Either failure result))
  -> m (BuildOutcomes failure result)
execute jobCtl keepGoing depFailure plan installPkg =
  let (newpkgs, processing) = ready plan
   in tryNewTasks Map.empty False False processing newpkgs
  where
    tryNewTasks
      :: BuildOutcomes failure result
      -> Bool
      -> Bool
      -> Processing
      -> [GenericReadyPackage srcpkg]
      -> m (BuildOutcomes failure result)

    tryNewTasks !results tasksFailed tasksRemaining !processing newpkgs
      -- we were in the process of cancelling and now we're finished
      | tasksFailed && not keepGoing && not tasksRemaining =
          return results
      -- we are still in the process of cancelling, wait for remaining tasks
      | tasksFailed && not keepGoing && tasksRemaining =
          waitForTasks results tasksFailed processing
      -- no new tasks to do and all tasks are done so we're finished
      | null newpkgs && not tasksRemaining =
          return results
      -- no new tasks to do, remaining tasks to wait for
      | null newpkgs =
          waitForTasks results tasksFailed processing
      -- new tasks to do, spawn them, then wait for tasks to complete
      | otherwise =
          do
            sequence_
              [ spawnJob jobCtl $ do
                result <- installPkg pkg
                return (nodeKey pkg, result)
              | pkg <- newpkgs
              ]
            waitForTasks results tasksFailed processing

    waitForTasks
      :: BuildOutcomes failure result
      -> Bool
      -> Processing
      -> m (BuildOutcomes failure result)
    waitForTasks !results tasksFailed !processing = do
      (pkgid, result) <- collectJob jobCtl

      case result of
        Right _success -> do
          tasksRemaining <- remainingJobs jobCtl
          tryNewTasks
            results'
            tasksFailed
            tasksRemaining
            processing'
            nextpkgs
          where
            results' = Map.insert pkgid result results
            (nextpkgs, processing') = completed plan processing pkgid
        Left _failure -> do
          -- if this is the first failure and we're not trying to keep going
          -- then try to cancel as many of the remaining jobs as possible
          when (not tasksFailed && not keepGoing) $
            cancelJobs jobCtl

          tasksRemaining <- remainingJobs jobCtl
          tryNewTasks results' True tasksRemaining processing' []
          where
            (depsfailed, processing') = failed plan processing pkgid
            results' = Map.insert pkgid result results `Map.union` depResults
            depResults =
              Map.fromList
                [ (nodeKey deppkg, Left (depFailure deppkg))
                | deppkg <- depsfailed
                ]

-- ------------------------------------------------------------

-- * Checking validity of plans

-- ------------------------------------------------------------

-- | A valid installation plan is a set of packages that is closed, acyclic
-- and respects the package state relation.
--
-- * if the result is @False@ use 'problems' to get a detailed list.
valid
  :: (IsUnit ipkg, IsUnit srcpkg)
  => String
  -> Graph (GenericPlanPackage ipkg srcpkg)
  -> Bool
valid loc graph =
  case problems graph of
    [] -> True
    ps -> internalError loc ('\n' : unlines (map showPlanProblem ps))

data PlanProblem ipkg srcpkg
  = PackageMissingDeps (GenericPlanPackage ipkg srcpkg) [UnitId]
  | PackageCycle [GenericPlanPackage ipkg srcpkg]
  | PackageStateInvalid
      (GenericPlanPackage ipkg srcpkg)
      (GenericPlanPackage ipkg srcpkg)

showPlanProblem
  :: (IsUnit ipkg, IsUnit srcpkg)
  => PlanProblem ipkg srcpkg
  -> String
showPlanProblem (PackageMissingDeps pkg missingDeps) =
  "Package "
    ++ prettyShow (nodeKey pkg)
    ++ " depends on the following packages which are missing from the plan: "
    ++ intercalate ", " (map prettyShow missingDeps)
showPlanProblem (PackageCycle cycleGroup) =
  "The following packages are involved in a dependency cycle "
    ++ intercalate ", " (map (prettyShow . nodeKey) cycleGroup)
showPlanProblem (PackageStateInvalid pkg pkg') =
  "Package "
    ++ prettyShow (nodeKey pkg)
    ++ " is in the "
    ++ showPlanPackageTag pkg
    ++ " state but it depends on package "
    ++ prettyShow (nodeKey pkg')
    ++ " which is in the "
    ++ showPlanPackageTag pkg'
    ++ " state"

-- | For an invalid plan, produce a detailed list of problems as human readable
-- error messages. This is mainly intended for debugging purposes.
-- Use 'showPlanProblem' for a human readable explanation.
problems
  :: (IsUnit ipkg, IsUnit srcpkg)
  => Graph (GenericPlanPackage ipkg srcpkg)
  -> [PlanProblem ipkg srcpkg]
problems graph =
  [ PackageMissingDeps
    pkg
    ( mapMaybe
        (fmap nodeKey . flip Graph.lookup graph)
        missingDeps
    )
  | (pkg, missingDeps) <- Graph.broken graph
  ]
    ++ [ PackageCycle cycleGroup
       | cycleGroup <- Graph.cycles graph
       ]
    {-
      ++ [ PackageInconsistency name inconsistencies
         | (name, inconsistencies) <-
           dependencyInconsistencies indepGoals graph ]
         --TODO: consider re-enabling this one, see SolverInstallPlan
    -}
    ++ [ PackageStateInvalid pkg pkg'
       | pkg <- Foldable.toList graph
       , Just pkg' <-
          map
            (flip Graph.lookup graph)
            (nodeNeighbors pkg)
       , not (stateDependencyRelation pkg pkg')
       ]

-- | The states of packages have that depend on each other must respect
-- this relation. That is for very case where package @a@ depends on
-- package @b@ we require that @stateDependencyRelation a b = True@.
stateDependencyRelation
  :: GenericPlanPackage ipkg srcpkg
  -> GenericPlanPackage ipkg srcpkg
  -> Bool
stateDependencyRelation PreExisting{} PreExisting{} = True
stateDependencyRelation Installed{} PreExisting{} = True
stateDependencyRelation Installed{} Installed{} = True
stateDependencyRelation Configured{} PreExisting{} = True
stateDependencyRelation Configured{} Installed{} = True
stateDependencyRelation Configured{} Configured{} = True
stateDependencyRelation _ _ = False<|MERGE_RESOLUTION|>--- conflicted
+++ resolved
@@ -20,7 +20,6 @@
 -- Portability :  portable
 --
 -- Package installation plan
-<<<<<<< HEAD
 module Distribution.Client.InstallPlan
   ( InstallPlan
   , GenericInstallPlan
@@ -60,56 +59,9 @@
   , completed
   , failed
 
-    -- * Display
-  , showPlanGraph
-  , showInstallPlan
-
-    -- * Graph-like operations
-  , dependencyClosure
-  , reverseTopologicalOrder
-  , reverseDependencyClosure
-=======
---
------------------------------------------------------------------------------
-module Distribution.Client.InstallPlan (
-  InstallPlan,
-  GenericInstallPlan,
-  PlanPackage,
-  GenericPlanPackage(..),
-  foldPlanPackage,
-  IsUnit,
-
-  -- * Operations on 'InstallPlan's
-  new,
-  toGraph,
-  toList,
-  toMap,
-  keys,
-  keysSet,
-  planIndepGoals,
-  depends,
-
-  fromSolverInstallPlan,
-  fromSolverInstallPlanWithProgress,
-  configureInstallPlan,
-  remove,
-  installed,
-  lookup,
-  directDeps,
-  revDirectDeps,
-
-  -- * Traversal
-  executionOrder,
-  execute,
-  BuildOutcomes,
-  lookupBuildOutcome,
-  -- ** Traversal helpers
-  -- $traversal
-  Processing,
-  ready,
-  completed,
-  failed,
-
+  -- * Display
+  showPlanGraph,
+  showInstallPlan,
   -- * Display
   showPlanGraph,
   ShowPlanNode(..),
@@ -117,11 +69,10 @@
   showInstallPlan_gen,
   showPlanPackageTag,
 
-  -- * Graph-like operations
-  dependencyClosure,
-  reverseTopologicalOrder,
-  reverseDependencyClosure,
->>>>>>> 94615d6a
+    -- * Graph-like operations
+  , dependencyClosure
+  , reverseTopologicalOrder
+  , reverseDependencyClosure
   ) where
 
 import Distribution.Client.Compat.Prelude hiding (lookup, tail, toList)
@@ -341,7 +292,6 @@
       ++ if null msg then "" else ": " ++ msg
 
 instance (Structured ipkg, Structured srcpkg) => Structured (GenericInstallPlan ipkg srcpkg) where
-<<<<<<< HEAD
   structure p =
     Nominal
       (typeRep p)
@@ -372,58 +322,6 @@
     indepGoals <- get
     return $! mkInstallPlan "(instance Binary)" graph indepGoals
 
-showPlanGraph
-  :: ( Package ipkg
-     , Package srcpkg
-     , IsUnit ipkg
-     , IsUnit srcpkg
-     )
-  => Graph (GenericPlanPackage ipkg srcpkg)
-  -> String
-showPlanGraph graph =
-  renderStyle defaultStyle $
-    vcat (map dispPlanPackage (Foldable.toList graph))
-  where
-    dispPlanPackage p =
-      hang
-        ( hsep
-            [ text (showPlanPackageTag p)
-            , pretty (packageId p)
-            , parens (pretty (nodeKey p))
-            ]
-        )
-        2
-        (vcat (map pretty (nodeNeighbors p)))
-
-showInstallPlan
-  :: ( Package ipkg
-     , Package srcpkg
-     , IsUnit ipkg
-     , IsUnit srcpkg
-     )
-  => GenericInstallPlan ipkg srcpkg
-  -> String
-showInstallPlan = showPlanGraph . planGraph
-=======
-    structure p = Nominal (typeRep p) 0 "GenericInstallPlan"
-        [ structure (Proxy :: Proxy ipkg)
-        , structure (Proxy :: Proxy srcpkg)
-        ]
-
-instance (IsNode ipkg, Key ipkg ~ UnitId, IsNode srcpkg, Key srcpkg ~ UnitId,
-          Binary ipkg, Binary srcpkg)
-       => Binary (GenericInstallPlan ipkg srcpkg) where
-    put GenericInstallPlan {
-              planGraph      = graph,
-              planIndepGoals = indepGoals
-        } = put graph >> put indepGoals
-
-    get = do
-      graph <- get
-      indepGoals <- get
-      return $! mkInstallPlan "(instance Binary)" graph indepGoals
-
-
 data ShowPlanNode = ShowPlanNode { showPlanHerald :: Doc
                                  , showPlanNeighbours :: [Doc]
                                  }
@@ -448,7 +346,6 @@
                                  , pretty (packageId p)
                                  , parens (pretty (nodeKey p))])
                             (map pretty (nodeNeighbors p))
->>>>>>> 94615d6a
 
 showPlanPackageTag :: GenericPlanPackage ipkg srcpkg -> String
 showPlanPackageTag (PreExisting _) = "PreExisting"
