<<<<<<< HEAD
=======
{-# LANGUAGE FlexibleInstances #-}
{-# LANGUAGE FlexibleContexts #-}
{-# LANGUAGE DeriveGeneric #-}
>>>>>>> 94615d6a
{-# LANGUAGE DeriveDataTypeable #-}
{-# LANGUAGE DeriveGeneric #-}
{-# LANGUAGE NamedFieldPuns #-}
{-# LANGUAGE TypeFamilies #-}

-- | Types used while planning how to build everything in a project.
--
-- Primarily this is the 'ElaboratedInstallPlan'.
module Distribution.Client.ProjectPlanning.Types
  ( SolverInstallPlan

    -- * Elaborated install plan types
<<<<<<< HEAD
  , ElaboratedInstallPlan
  , normaliseConfiguredPackage
  , ElaboratedConfiguredPackage (..)
  , elabDistDirParams
  , elabExeDependencyPaths
  , elabLibDependencies
  , elabOrderLibDependencies
  , elabExeDependencies
  , elabOrderExeDependencies
  , elabSetupDependencies
  , elabPkgConfigDependencies
  , elabInplaceDependencyBuildCacheFiles
  , elabRequiresRegistration
  , dataDirsEnvironmentForPlan
  , elabPlanPackageName
  , elabConfiguredName
  , elabComponentName
  , ElaboratedPackageOrComponent (..)
  , ElaboratedComponent (..)
  , ElaboratedPackage (..)
  , pkgOrderDependencies
  , ElaboratedPlanPackage
  , ElaboratedSharedConfig (..)
  , ElaboratedReadyPackage
  , BuildStyle (..)
  , CabalFileText
=======
    ElaboratedInstallPlan,
    normaliseConfiguredPackage,
    ElaboratedConfiguredPackage(..),
    showElaboratedInstallPlan,

    elabDistDirParams,
    elabExeDependencyPaths,
    elabLibDependencies,
    elabOrderLibDependencies,
    elabExeDependencies,
    elabOrderExeDependencies,
    elabSetupDependencies,
    elabPkgConfigDependencies,
    elabInplaceDependencyBuildCacheFiles,
    elabRequiresRegistration,
    dataDirsEnvironmentForPlan,

    elabPlanPackageName,
    elabConfiguredName,
    elabComponentName,

    ElaboratedPackageOrComponent(..),
    ElaboratedComponent(..),
    ElaboratedPackage(..),
    pkgOrderDependencies,
    ElaboratedPlanPackage,
    ElaboratedSharedConfig(..),
    ElaboratedReadyPackage,
    BuildStyle(..),
    MemoryOrDisk(..),
    isInplaceBuildStyle,
    CabalFileText,
>>>>>>> 94615d6a

    -- * Build targets
  , ComponentTarget (..)
  , showComponentTarget
  , showTestComponentTarget
  , showBenchComponentTarget
  , SubComponentTarget (..)
  , isSubLibComponentTarget
  , isForeignLibComponentTarget
  , isExeComponentTarget
  , isTestComponentTarget
  , isBenchComponentTarget
  , componentOptionalStanza

    -- * Setup script
  , SetupScriptStyle (..)
  ) where

import Distribution.Client.Compat.Prelude
import Prelude ()

import Distribution.Client.PackageHash
import Distribution.Client.TargetSelector
  ( SubComponentTarget (..)
  )

import Distribution.Client.DistDirLayout
import Distribution.Client.InstallPlan
  ( GenericInstallPlan
  , GenericPlanPackage (..)
  )
import qualified Distribution.Client.InstallPlan as InstallPlan
import Distribution.Client.SolverInstallPlan
  ( SolverInstallPlan
  )
import Distribution.Client.Types

import Distribution.Backpack
import Distribution.Backpack.ModuleShape

import Distribution.InstalledPackageInfo (InstalledPackageInfo)
import Distribution.ModuleName (ModuleName)
import Distribution.Package
import qualified Distribution.PackageDescription as Cabal
import Distribution.Simple.Build.PathsModule (pkgPathEnvVar)
import qualified Distribution.Simple.BuildTarget as Cabal
import Distribution.Simple.Compiler
import Distribution.Simple.InstallDirs (PathTemplate)
import qualified Distribution.Simple.InstallDirs as InstallDirs
import Distribution.Simple.LocalBuildInfo
  ( ComponentName (..)
  , LibraryName (..)
  )
import Distribution.Simple.Program
import Distribution.Simple.Setup
  ( DumpBuildInfo (..)
  , HaddockTarget
  , ReplOptions
  , TestShowDetails
  )
import Distribution.System
import Distribution.Types.ComponentRequestedSpec
import Distribution.Types.PackageDescription (PackageDescription (..))
import Distribution.Types.PkgconfigVersion
import Distribution.Verbosity (normal)
import Distribution.Version

import Distribution.Compat.Graph (IsNode (..))
import Distribution.Simple.Utils (ordNub)
import Distribution.Solver.Types.ComponentDeps (ComponentDeps)
import qualified Distribution.Solver.Types.ComponentDeps as CD
import Distribution.Solver.Types.OptionalStanza

import qualified Data.ByteString.Lazy as LBS
import qualified Data.Map as Map
import qualified Data.Monoid as Mon
<<<<<<< HEAD
import System.FilePath ((</>))
=======
import           System.FilePath ((</>))
import           Text.PrettyPrint ( hsep, parens, text )

>>>>>>> 94615d6a

-- | The combination of an elaborated install plan plus a
-- 'ElaboratedSharedConfig' contains all the details necessary to be able
-- to execute the plan without having to make further policy decisions.
--
-- It does not include dynamic elements such as resources (such as http
-- connections).
type ElaboratedInstallPlan =
  GenericInstallPlan
    InstalledPackageInfo
    ElaboratedConfiguredPackage

type ElaboratedPlanPackage =
  GenericPlanPackage
    InstalledPackageInfo
    ElaboratedConfiguredPackage

-- | User-friendly display string for an 'ElaboratedPlanPackage'.
elabPlanPackageName :: Verbosity -> ElaboratedPlanPackage -> String
elabPlanPackageName verbosity (PreExisting ipkg)
<<<<<<< HEAD
  | verbosity <= normal = prettyShow (packageName ipkg)
  | otherwise = prettyShow (installedUnitId ipkg)
elabPlanPackageName verbosity (Configured elab) =
  elabConfiguredName verbosity elab
elabPlanPackageName verbosity (Installed elab) =
  elabConfiguredName verbosity elab

-- TODO: [code cleanup] decide if we really need this, there's not much in it, and in principle
=======
    | verbosity <= normal = prettyShow (packageName ipkg)
    | otherwise           = prettyShow (installedUnitId ipkg)
elabPlanPackageName verbosity (Configured elab)
    = elabConfiguredName verbosity elab
elabPlanPackageName verbosity (Installed elab)
    = elabConfiguredName verbosity elab

showElaboratedInstallPlan :: ElaboratedInstallPlan -> String
showElaboratedInstallPlan = InstallPlan.showInstallPlan_gen showNode
  where
    showNode pkg = InstallPlan.ShowPlanNode { InstallPlan.showPlanHerald = herald
                                            , InstallPlan.showPlanNeighbours = deps }
      where
        herald = (hsep [ text (InstallPlan.showPlanPackageTag pkg)
                       , InstallPlan.foldPlanPackage (const mempty) in_mem pkg
                       , pretty (packageId pkg)
                       , parens (pretty (nodeKey pkg))])

        in_mem elab = case elabBuildStyle elab of
                        BuildInplaceOnly InMemory -> parens (text "In Memory")
                        _ -> mempty

        deps = InstallPlan.foldPlanPackage installed_deps local_deps pkg

        installed_deps = map pretty . nodeNeighbors

        local_deps cfg =  [ (if internal then text "+" else mempty) <> pretty (confInstId uid) | (uid, internal) <- elabLibDependencies cfg ]

--TODO: [code cleanup] decide if we really need this, there's not much in it, and in principle
>>>>>>> 94615d6a
--      even platform and compiler could be different if we're building things
--      like a server + client with ghc + ghcjs
data ElaboratedSharedConfig = ElaboratedSharedConfig
  { pkgConfigPlatform :: Platform
  , pkgConfigCompiler :: Compiler -- TODO: [code cleanup] replace with CompilerInfo
  , pkgConfigCompilerProgs :: ProgramDb
  -- ^ The programs that the compiler configured (e.g. for GHC, the progs
  -- ghc & ghc-pkg). Once constructed, only the 'configuredPrograms' are
  -- used.
  , pkgConfigReplOptions :: ReplOptions
  }
  deriving (Show, Generic, Typeable)

-- TODO: [code cleanup] no Eq instance

instance Binary ElaboratedSharedConfig
instance Structured ElaboratedSharedConfig

<<<<<<< HEAD
data ElaboratedConfiguredPackage = ElaboratedConfiguredPackage
  { elabUnitId :: UnitId
  -- ^ The 'UnitId' which uniquely identifies this item in a build plan
  , elabComponentId :: ComponentId
  , elabInstantiatedWith :: Map ModuleName Module
  , elabLinkedInstantiatedWith :: Map ModuleName OpenModule
  , elabIsCanonical :: Bool
  -- ^ This is true if this is an indefinite package, or this is a
  -- package with no signatures.  (Notably, it's not true for instantiated
  -- packages.)  The motivation for this is if you ask to build
  -- @foo-indef@, this probably means that you want to typecheck
  -- it, NOT that you want to rebuild all of the various
  -- instantiations of it.
  , elabPkgSourceId :: PackageId
  -- ^ The 'PackageId' of the originating package
  , elabModuleShape :: ModuleShape
  -- ^ Shape of the package/component, for Backpack.
  , elabFlagAssignment :: Cabal.FlagAssignment
  -- ^ A total flag assignment for the package.
  -- TODO: Actually this can be per-component if we drop
  -- all flags that don't affect a component.
  , elabFlagDefaults :: Cabal.FlagAssignment
  -- ^ The original default flag assignment, used only for reporting.
  , elabPkgDescription :: Cabal.PackageDescription
  , elabPkgSourceLocation :: PackageLocation (Maybe FilePath)
  -- ^ Where the package comes from, e.g. tarball, local dir etc. This
  --   is not the same as where it may be unpacked to for the build.
  , elabPkgSourceHash :: Maybe PackageSourceHash
  -- ^ The hash of the source, e.g. the tarball. We don't have this for
  -- local source dir packages.
  , elabLocalToProject :: Bool
  -- ^ Is this package one of the ones specified by location in the
  -- project file? (As opposed to a dependency, or a named package pulled
  -- in)
  , elabBuildStyle :: BuildStyle
  -- ^ Are we going to build and install this package to the store, or are
  -- we going to build it and register it locally.
  , elabEnabledSpec :: ComponentRequestedSpec
  -- ^ Another way of phrasing 'pkgStanzasAvailable'.
  , elabStanzasAvailable :: OptionalStanzaSet
  -- ^ Which optional stanzas (ie testsuites, benchmarks) can be built.
  -- This means the solver produced a plan that has them available.
  -- This doesn't necessary mean we build them by default.
  , elabStanzasRequested :: OptionalStanzaMap (Maybe Bool)
  -- ^ Which optional stanzas the user explicitly asked to enable or
  -- to disable. This tells us which ones we build by default, and
  -- helps with error messages when the user asks to build something
  -- they explicitly disabled.
  --
  -- TODO: The 'Bool' here should be refined into an ADT with three
  -- cases: NotRequested, ExplicitlyRequested and
  -- ImplicitlyRequested.  A stanza is explicitly requested if
  -- the user asked, for this *specific* package, that the stanza
  -- be enabled; it's implicitly requested if the user asked for
  -- all global packages to have this stanza enabled.  The
  -- difference between an explicit and implicit request is
  -- error reporting behavior: if a user asks for tests to be
  -- enabled for a specific package that doesn't have any tests,
  -- we should warn them about it, but we shouldn't complain
  -- that a user enabled tests globally, and some local packages
  -- just happen not to have any tests.  (But perhaps we should
  -- warn if ALL local packages don't have any tests.)
  , elabPackageDbs :: [Maybe PackageDB]
  , elabSetupPackageDBStack :: PackageDBStack
  , elabBuildPackageDBStack :: PackageDBStack
  , elabRegisterPackageDBStack :: PackageDBStack
  , elabInplaceSetupPackageDBStack :: PackageDBStack
  , elabInplaceBuildPackageDBStack :: PackageDBStack
  , elabInplaceRegisterPackageDBStack :: PackageDBStack
  , elabPkgDescriptionOverride :: Maybe CabalFileText
  , -- TODO: make per-component variants of these flags
    elabVanillaLib :: Bool
  , elabSharedLib :: Bool
  , elabStaticLib :: Bool
  , elabDynExe :: Bool
  , elabFullyStaticExe :: Bool
  , elabGHCiLib :: Bool
  , elabProfLib :: Bool
  , elabProfExe :: Bool
  , elabProfLibDetail :: ProfDetailLevel
  , elabProfExeDetail :: ProfDetailLevel
  , elabCoverage :: Bool
  , elabOptimization :: OptimisationLevel
  , elabSplitObjs :: Bool
  , elabSplitSections :: Bool
  , elabStripLibs :: Bool
  , elabStripExes :: Bool
  , elabDebugInfo :: DebugInfoLevel
  , elabDumpBuildInfo :: DumpBuildInfo
  , elabProgramPaths :: Map String FilePath
  , elabProgramArgs :: Map String [String]
  , elabProgramPathExtra :: [FilePath]
  , elabConfigureScriptArgs :: [String]
  , elabExtraLibDirs :: [FilePath]
  , elabExtraLibDirsStatic :: [FilePath]
  , elabExtraFrameworkDirs :: [FilePath]
  , elabExtraIncludeDirs :: [FilePath]
  , elabProgPrefix :: Maybe PathTemplate
  , elabProgSuffix :: Maybe PathTemplate
  , elabInstallDirs :: InstallDirs.InstallDirs FilePath
  , elabHaddockHoogle :: Bool
  , elabHaddockHtml :: Bool
  , elabHaddockHtmlLocation :: Maybe String
  , elabHaddockForeignLibs :: Bool
  , elabHaddockForHackage :: HaddockTarget
  , elabHaddockExecutables :: Bool
  , elabHaddockTestSuites :: Bool
  , elabHaddockBenchmarks :: Bool
  , elabHaddockInternal :: Bool
  , elabHaddockCss :: Maybe FilePath
  , elabHaddockLinkedSource :: Bool
  , elabHaddockQuickJump :: Bool
  , elabHaddockHscolourCss :: Maybe FilePath
  , elabHaddockContents :: Maybe PathTemplate
  , elabHaddockIndex :: Maybe PathTemplate
  , elabHaddockBaseUrl :: Maybe String
  , elabHaddockLib :: Maybe String
  , elabHaddockOutputDir :: Maybe FilePath
  , elabTestMachineLog :: Maybe PathTemplate
  , elabTestHumanLog :: Maybe PathTemplate
  , elabTestShowDetails :: Maybe TestShowDetails
  , elabTestKeepTix :: Bool
  , elabTestWrapper :: Maybe FilePath
  , elabTestFailWhenNoTestSuites :: Bool
  , elabTestTestOptions :: [PathTemplate]
  , elabBenchmarkOptions :: [PathTemplate]
  , -- Setup.hs related things:

    elabSetupScriptStyle :: SetupScriptStyle
  -- ^ One of four modes for how we build and interact with the Setup.hs
  -- script, based on whether it's a build-type Custom, with or without
  -- explicit deps and the cabal spec version the .cabal file needs.
  , elabSetupScriptCliVersion :: Version
  -- ^ The version of the Cabal command line interface that we are using
  -- for this package. This is typically the version of the Cabal lib
  -- that the Setup.hs is built against.
  --
  -- TODO: We might want to turn this into a enum,
  -- yet different enum than 'CabalSpecVersion'.
  , -- Build time related:
    elabConfigureTargets :: [ComponentTarget]
  , elabBuildTargets :: [ComponentTarget]
  , elabTestTargets :: [ComponentTarget]
  , elabBenchTargets :: [ComponentTarget]
  , elabReplTarget :: Maybe ComponentTarget
  , elabHaddockTargets :: [ComponentTarget]
  , elabBuildHaddocks :: Bool
  , -- pkgSourceDir ? -- currently passed in later because they can use temp locations
    -- pkgBuildDir  ? -- but could in principle still have it here, with optional instr to use temp loc

    elabPkgOrComp :: ElaboratedPackageOrComponent
  -- ^ Component/package specific information
  }
=======
data ElaboratedConfiguredPackage
   = ElaboratedConfiguredPackage {
       -- | The 'UnitId' which uniquely identifies this item in a build plan
       elabUnitId        :: UnitId,

       elabComponentId :: ComponentId,
       elabInstantiatedWith :: Map ModuleName Module,
       elabLinkedInstantiatedWith :: Map ModuleName OpenModule,

       -- | This is true if this is an indefinite package, or this is a
       -- package with no signatures.  (Notably, it's not true for instantiated
       -- packages.)  The motivation for this is if you ask to build
       -- @foo-indef@, this probably means that you want to typecheck
       -- it, NOT that you want to rebuild all of the various
       -- instantiations of it.
       elabIsCanonical :: Bool,

       -- | The 'PackageId' of the originating package
       elabPkgSourceId    :: PackageId,

       -- | Shape of the package/component, for Backpack.
       elabModuleShape    :: ModuleShape,

       -- | A total flag assignment for the package.
       -- TODO: Actually this can be per-component if we drop
       -- all flags that don't affect a component.
       elabFlagAssignment   :: Cabal.FlagAssignment,

       -- | The original default flag assignment, used only for reporting.
       elabFlagDefaults     :: Cabal.FlagAssignment,

       elabPkgDescription :: Cabal.PackageDescription,

       -- | Where the package comes from, e.g. tarball, local dir etc. This
       --   is not the same as where it may be unpacked to for the build.
       elabPkgSourceLocation :: PackageLocation (Maybe FilePath),

       -- | The hash of the source, e.g. the tarball. We don't have this for
       -- local source dir packages.
       elabPkgSourceHash     :: Maybe PackageSourceHash,

       -- | Is this package one of the ones specified by location in the
       -- project file? (As opposed to a dependency, or a named package pulled
       -- in)
       elabLocalToProject         :: Bool,

       -- | Are we going to build and install this package to the store, or are
       -- we going to build it and register it locally.
       elabBuildStyle             :: BuildStyle,

       -- | Another way of phrasing 'pkgStanzasAvailable'.
       elabEnabledSpec      :: ComponentRequestedSpec,

       -- | Which optional stanzas (ie testsuites, benchmarks) can be built.
       -- This means the solver produced a plan that has them available.
       -- This doesn't necessary mean we build them by default.
       elabStanzasAvailable :: OptionalStanzaSet,

       -- | Which optional stanzas the user explicitly asked to enable or
       -- to disable. This tells us which ones we build by default, and
       -- helps with error messages when the user asks to build something
       -- they explicitly disabled.
       --
       -- TODO: The 'Bool' here should be refined into an ADT with three
       -- cases: NotRequested, ExplicitlyRequested and
       -- ImplicitlyRequested.  A stanza is explicitly requested if
       -- the user asked, for this *specific* package, that the stanza
       -- be enabled; it's implicitly requested if the user asked for
       -- all global packages to have this stanza enabled.  The
       -- difference between an explicit and implicit request is
       -- error reporting behavior: if a user asks for tests to be
       -- enabled for a specific package that doesn't have any tests,
       -- we should warn them about it, but we shouldn't complain
       -- that a user enabled tests globally, and some local packages
       -- just happen not to have any tests.  (But perhaps we should
       -- warn if ALL local packages don't have any tests.)
       elabStanzasRequested :: OptionalStanzaMap (Maybe Bool),

       elabPackageDbs             :: [Maybe PackageDB],
       elabSetupPackageDBStack    :: PackageDBStack,
       elabBuildPackageDBStack    :: PackageDBStack,
       elabRegisterPackageDBStack :: PackageDBStack,

       elabInplaceSetupPackageDBStack    :: PackageDBStack,
       elabInplaceBuildPackageDBStack    :: PackageDBStack,
       elabInplaceRegisterPackageDBStack :: PackageDBStack,

       elabPkgDescriptionOverride  :: Maybe CabalFileText,

       -- TODO: make per-component variants of these flags
       elabVanillaLib           :: Bool,
       elabSharedLib            :: Bool,
       elabStaticLib            :: Bool,
       elabDynExe               :: Bool,
       elabFullyStaticExe       :: Bool,
       elabGHCiLib              :: Bool,
       elabProfLib              :: Bool,
       elabProfExe              :: Bool,
       elabProfLibDetail        :: ProfDetailLevel,
       elabProfExeDetail        :: ProfDetailLevel,
       elabCoverage             :: Bool,
       elabOptimization         :: OptimisationLevel,
       elabSplitObjs            :: Bool,
       elabSplitSections        :: Bool,
       elabStripLibs            :: Bool,
       elabStripExes            :: Bool,
       elabDebugInfo            :: DebugInfoLevel,
       elabDumpBuildInfo        :: DumpBuildInfo,

       elabProgramPaths          :: Map String FilePath,
       elabProgramArgs           :: Map String [String],
       elabProgramPathExtra      :: [FilePath],
       elabConfigureScriptArgs   :: [String],
       elabExtraLibDirs          :: [FilePath],
       elabExtraLibDirsStatic    :: [FilePath],
       elabExtraFrameworkDirs    :: [FilePath],
       elabExtraIncludeDirs      :: [FilePath],
       elabProgPrefix            :: Maybe PathTemplate,
       elabProgSuffix            :: Maybe PathTemplate,

       elabInstallDirs           :: InstallDirs.InstallDirs FilePath,

       elabHaddockHoogle         :: Bool,
       elabHaddockHtml           :: Bool,
       elabHaddockHtmlLocation   :: Maybe String,
       elabHaddockForeignLibs    :: Bool,
       elabHaddockForHackage     :: HaddockTarget,
       elabHaddockExecutables    :: Bool,
       elabHaddockTestSuites     :: Bool,
       elabHaddockBenchmarks     :: Bool,
       elabHaddockInternal       :: Bool,
       elabHaddockCss            :: Maybe FilePath,
       elabHaddockLinkedSource   :: Bool,
       elabHaddockQuickJump      :: Bool,
       elabHaddockHscolourCss    :: Maybe FilePath,
       elabHaddockContents       :: Maybe PathTemplate,
       elabHaddockIndex          :: Maybe PathTemplate,
       elabHaddockBaseUrl        :: Maybe String,
       elabHaddockLib            :: Maybe String,
       elabHaddockOutputDir      :: Maybe FilePath,

       elabTestMachineLog        :: Maybe PathTemplate,
       elabTestHumanLog          :: Maybe PathTemplate,
       elabTestShowDetails       :: Maybe TestShowDetails,
       elabTestKeepTix           :: Bool,
       elabTestWrapper           :: Maybe FilePath,
       elabTestFailWhenNoTestSuites :: Bool,
       elabTestTestOptions       :: [PathTemplate],

       elabBenchmarkOptions      :: [PathTemplate],

       -- Setup.hs related things:

       -- | One of four modes for how we build and interact with the Setup.hs
       -- script, based on whether it's a build-type Custom, with or without
       -- explicit deps and the cabal spec version the .cabal file needs.
       elabSetupScriptStyle      :: SetupScriptStyle,

       -- | The version of the Cabal command line interface that we are using
       -- for this package. This is typically the version of the Cabal lib
       -- that the Setup.hs is built against.
       --
       -- TODO: We might want to turn this into a enum,
       -- yet different enum than 'CabalSpecVersion'.
       elabSetupScriptCliVersion :: Version,

       -- Build time related:
       elabConfigureTargets      :: [ComponentTarget],
       elabBuildTargets          :: [ComponentTarget],
       elabTestTargets           :: [ComponentTarget],
       elabBenchTargets          :: [ComponentTarget],
       elabReplTarget            :: [ComponentTarget],
       elabHaddockTargets        :: [ComponentTarget],

       elabBuildHaddocks         :: Bool,

       --pkgSourceDir ? -- currently passed in later because they can use temp locations
       --pkgBuildDir  ? -- but could in principle still have it here, with optional instr to use temp loc

       -- | Component/package specific information
       elabPkgOrComp :: ElaboratedPackageOrComponent
   }
>>>>>>> 94615d6a
  deriving (Eq, Show, Generic, Typeable)

normaliseConfiguredPackage
  :: ElaboratedSharedConfig
  -> ElaboratedConfiguredPackage
  -> ElaboratedConfiguredPackage
normaliseConfiguredPackage ElaboratedSharedConfig{pkgConfigCompilerProgs} pkg =
  pkg{elabProgramArgs = Map.mapMaybeWithKey lookupFilter (elabProgramArgs pkg)}
  where
    knownProgramDb = addKnownPrograms builtinPrograms pkgConfigCompilerProgs

    pkgDesc :: PackageDescription
    pkgDesc = elabPkgDescription pkg

    removeEmpty :: [String] -> Maybe [String]
    removeEmpty [] = Nothing
    removeEmpty xs = Just xs

    lookupFilter :: String -> [String] -> Maybe [String]
    lookupFilter n args = removeEmpty $ case lookupKnownProgram n knownProgramDb of
      Just p -> programNormaliseArgs p (getVersion p) pkgDesc args
      Nothing -> args

    getVersion :: Program -> Maybe Version
    getVersion p = lookupProgram p knownProgramDb >>= programVersion

-- | The package/component contains/is a library and so must be registered
elabRequiresRegistration :: ElaboratedConfiguredPackage -> Bool
elabRequiresRegistration elab =
  case elabPkgOrComp elab of
    ElabComponent comp ->
      case compComponentName comp of
        Just cn -> is_lib cn && build_target
        _ -> False
    ElabPackage pkg ->
      -- Tricky! Not only do we have to test if the user selected
      -- a library as a build target, we also have to test if
      -- the library was TRANSITIVELY depended upon, since we will
      -- also require a register in this case.
      --
      -- NB: It would have been far nicer to just unconditionally
      -- register in all cases, but some Custom Setups will fall
      -- over if you try to do that, ESPECIALLY if there actually is
      -- a library but they hadn't built it.
      --
      -- However, as the case of `cpphs-1.20.8` has shown in
      -- #5379, in cases when a monolithic package gets
      -- installed due to its executable components
      -- (i.e. exe:cpphs) into the store we *have* to register
      -- if there's a buildable public library (i.e. lib:cpphs)
      -- that was built and installed into the same store folder
      -- as otherwise this will cause build failures once a
      -- target actually depends on lib:cpphs.
      build_target
        || ( elabBuildStyle elab == BuildAndInstall
              && Cabal.hasPublicLib (elabPkgDescription elab)
           )
        -- the next sub-condition below is currently redundant
        -- (see discussion in #5604 for more details), but it's
        -- being kept intentionally here as a safeguard because if
        -- internal libraries ever start working with
        -- non-per-component builds this condition won't be
        -- redundant anymore.
        || any (depends_on_lib pkg) (elabBuildTargets elab)
  where
    depends_on_lib pkg (ComponentTarget cn _) =
      not
        ( null
            ( CD.select
                (== CD.componentNameToComponent cn)
                (pkgDependsOnSelfLib pkg)
            )
        )
    build_target =
      if not (null (elabBuildTargets elab))
        then any is_lib_target (elabBuildTargets elab)
        else -- Empty build targets mean we build /everything/;
        -- that means we have to look more carefully to see
        -- if there is anything to register
          Cabal.hasLibs (elabPkgDescription elab)
    -- NB: this means we DO NOT reregister if you just built a
    -- single file
    is_lib_target (ComponentTarget cn WholeComponent) = is_lib cn
    is_lib_target _ = False
    is_lib (CLibName _) = True
    is_lib _ = False

-- | Construct the environment needed for the data files to work.
-- This consists of a separate @*_datadir@ variable for each
-- inplace package in the plan.
dataDirsEnvironmentForPlan
  :: DistDirLayout
  -> ElaboratedInstallPlan
  -> [(String, Maybe FilePath)]
dataDirsEnvironmentForPlan distDirLayout =
  catMaybes
    . fmap
      ( InstallPlan.foldPlanPackage
          (const Nothing)
          (dataDirEnvVarForPackage distDirLayout)
      )
    . InstallPlan.toList

-- | Construct an environment variable that points
-- the package's datadir to its correct location.
-- This might be:
-- * 'Just' the package's source directory plus the data subdirectory
--   for inplace packages.
-- * 'Nothing' for packages installed in the store (the path was
--   already included in the package at install/build time).
dataDirEnvVarForPackage
  :: DistDirLayout
  -> ElaboratedConfiguredPackage
  -> Maybe (String, Maybe FilePath)
dataDirEnvVarForPackage distDirLayout pkg =
<<<<<<< HEAD
  case elabBuildStyle pkg of
    BuildAndInstall -> Nothing
    BuildInplaceOnly ->
      Just
        ( pkgPathEnvVar (elabPkgDescription pkg) "datadir"
        , Just $
            srcPath (elabPkgSourceLocation pkg)
              </> dataDir (elabPkgDescription pkg)
        )
=======
  case elabBuildStyle pkg
  of BuildAndInstall -> Nothing
     BuildInplaceOnly {} -> Just
       ( pkgPathEnvVar (elabPkgDescription pkg) "datadir"
       , Just $ srcPath (elabPkgSourceLocation pkg)
            </> dataDir (elabPkgDescription pkg))
>>>>>>> 94615d6a
  where
    srcPath (LocalUnpackedPackage path) = path
    srcPath (LocalTarballPackage _path) = unpackedPath
    srcPath (RemoteTarballPackage _uri _localTar) = unpackedPath
    srcPath (RepoTarballPackage _repo _packageId _localTar) = unpackedPath
    srcPath (RemoteSourceRepoPackage _sourceRepo (Just localCheckout)) = localCheckout
    -- TODO: see https://github.com/haskell/cabal/wiki/Potential-Refactors#unresolvedpkgloc
    srcPath (RemoteSourceRepoPackage _sourceRepo Nothing) =
      error
        "calling dataDirEnvVarForPackage on a not-downloaded repo is an error"
    unpackedPath =
      distUnpackedSrcDirectory distDirLayout $ elabPkgSourceId pkg

instance Package ElaboratedConfiguredPackage where
  packageId = elabPkgSourceId

instance HasConfiguredId ElaboratedConfiguredPackage where
  configuredId elab =
    ConfiguredId (packageId elab) (elabComponentName elab) (elabComponentId elab)

instance HasUnitId ElaboratedConfiguredPackage where
  installedUnitId = elabUnitId

instance IsNode ElaboratedConfiguredPackage where
  type Key ElaboratedConfiguredPackage = UnitId
  nodeKey = elabUnitId
  nodeNeighbors = elabOrderDependencies

instance Binary ElaboratedConfiguredPackage
instance Structured ElaboratedConfiguredPackage

data ElaboratedPackageOrComponent
  = ElabPackage ElaboratedPackage
  | ElabComponent ElaboratedComponent
  deriving (Eq, Show, Generic)

instance Binary ElaboratedPackageOrComponent
instance Structured ElaboratedPackageOrComponent

elabComponentName :: ElaboratedConfiguredPackage -> Maybe ComponentName
elabComponentName elab =
  case elabPkgOrComp elab of
    ElabPackage _ -> Just $ CLibName LMainLibName -- there could be more, but default this
    ElabComponent comp -> compComponentName comp

-- | A user-friendly descriptor for an 'ElaboratedConfiguredPackage'.
elabConfiguredName :: Verbosity -> ElaboratedConfiguredPackage -> String
elabConfiguredName verbosity elab
  | verbosity <= normal =
      ( case elabPkgOrComp elab of
          ElabPackage _ -> ""
          ElabComponent comp ->
            case compComponentName comp of
              Nothing -> "setup from "
              Just (CLibName LMainLibName) -> ""
              Just cname -> prettyShow cname ++ " from "
      )
        ++ prettyShow (packageId elab)
  | otherwise =
      prettyShow (elabUnitId elab)

elabDistDirParams :: ElaboratedSharedConfig -> ElaboratedConfiguredPackage -> DistDirParams
elabDistDirParams shared elab =
  DistDirParams
    { distParamUnitId = installedUnitId elab
    , distParamComponentId = elabComponentId elab
    , distParamPackageId = elabPkgSourceId elab
    , distParamComponentName = case elabPkgOrComp elab of
        ElabComponent comp -> compComponentName comp
        ElabPackage _ -> Nothing
    , distParamCompilerId = compilerId (pkgConfigCompiler shared)
    , distParamPlatform = pkgConfigPlatform shared
    , distParamOptimization = elabOptimization elab
    }

-- | The full set of dependencies which dictate what order we
-- need to build things in the install plan: "order dependencies"
-- balls everything together.  This is mostly only useful for
-- ordering; if you are, for example, trying to compute what
-- @--dependency@ flags to pass to a Setup script, you need to
-- use 'elabLibDependencies'.  This method is the same as
-- 'nodeNeighbors'.
--
-- NB: this method DOES include setup deps.
elabOrderDependencies :: ElaboratedConfiguredPackage -> [UnitId]
elabOrderDependencies elab =
  case elabPkgOrComp elab of
    -- Important not to have duplicates: otherwise InstallPlan gets
    -- confused.
    ElabPackage pkg -> ordNub (CD.flatDeps (pkgOrderDependencies pkg))
    ElabComponent comp -> compOrderDependencies comp

-- | Like 'elabOrderDependencies', but only returns dependencies on
-- libraries.
elabOrderLibDependencies :: ElaboratedConfiguredPackage -> [UnitId]
elabOrderLibDependencies elab =
<<<<<<< HEAD
  case elabPkgOrComp elab of
    ElabPackage pkg ->
      map (newSimpleUnitId . confInstId) $
        ordNub $
          CD.flatDeps (pkgLibDependencies pkg)
    ElabComponent comp -> compOrderLibDependencies comp
=======
    case elabPkgOrComp elab of
        ElabPackage pkg    -> map (newSimpleUnitId . confInstId) $
                              ordNub $ CD.flatDeps (map fst <$> pkgLibDependencies pkg)
        ElabComponent comp -> compOrderLibDependencies comp
>>>>>>> 94615d6a

-- | The library dependencies (i.e., the libraries we depend on, NOT
-- the dependencies of the library), NOT including setup dependencies.
-- These are passed to the @Setup@ script via @--dependency@ or @--promised-dependency@.
elabLibDependencies :: ElaboratedConfiguredPackage -> [(ConfiguredId, Bool)]
elabLibDependencies elab =
  case elabPkgOrComp elab of
    ElabPackage pkg -> ordNub (CD.nonSetupDeps (pkgLibDependencies pkg))
    ElabComponent comp -> compLibDependencies comp

-- | Like 'elabOrderDependencies', but only returns dependencies on
-- executables.  (This coincides with 'elabExeDependencies'.)
elabOrderExeDependencies :: ElaboratedConfiguredPackage -> [UnitId]
elabOrderExeDependencies =
  map newSimpleUnitId . elabExeDependencies

-- | The executable dependencies (i.e., the executables we depend on);
-- these are the executables we must add to the PATH before we invoke
-- the setup script.
elabExeDependencies :: ElaboratedConfiguredPackage -> [ComponentId]
elabExeDependencies elab = map confInstId $
  case elabPkgOrComp elab of
    ElabPackage pkg -> CD.nonSetupDeps (pkgExeDependencies pkg)
    ElabComponent comp -> compExeDependencies comp

-- | This returns the paths of all the executables we depend on; we
-- must add these paths to PATH before invoking the setup script.
-- (This is usually what you want, not 'elabExeDependencies', if you
-- actually want to build something.)
elabExeDependencyPaths :: ElaboratedConfiguredPackage -> [FilePath]
elabExeDependencyPaths elab =
  case elabPkgOrComp elab of
    ElabPackage pkg -> map snd $ CD.nonSetupDeps (pkgExeDependencyPaths pkg)
    ElabComponent comp -> map snd (compExeDependencyPaths comp)

-- | The setup dependencies (the library dependencies of the setup executable;
-- note that it is not legal for setup scripts to have executable
-- dependencies at the moment.)
elabSetupDependencies :: ElaboratedConfiguredPackage -> [(ConfiguredId, Bool)]
elabSetupDependencies elab =
  case elabPkgOrComp elab of
    ElabPackage pkg -> CD.setupDeps (pkgLibDependencies pkg)
    -- TODO: Custom setups not supported for components yet.  When
    -- they are, need to do this differently
    ElabComponent _ -> []

elabPkgConfigDependencies :: ElaboratedConfiguredPackage -> [(PkgconfigName, Maybe PkgconfigVersion)]
elabPkgConfigDependencies ElaboratedConfiguredPackage{elabPkgOrComp = ElabPackage pkg} =
  pkgPkgConfigDependencies pkg
elabPkgConfigDependencies ElaboratedConfiguredPackage{elabPkgOrComp = ElabComponent comp} =
  compPkgConfigDependencies comp

-- | The cache files of all our inplace dependencies which,
-- when updated, require us to rebuild.  See #4202 for
-- more details.  Essentially, this is a list of filepaths
-- that, if our dependencies get rebuilt, will themselves
-- get updated.
--
-- Note: the hash of these cache files gets built into
-- the build cache ourselves, which means that we end
-- up tracking transitive dependencies!
--
-- Note: This tracks the "build" cache file, but not
-- "registration" or "config" cache files.  Why not?
-- Arguably we should...
--
-- Note: This is a bit of a hack, because it is not really
-- the hashes of the SOURCES of our (transitive) dependencies
-- that we should use to decide whether or not to rebuild,
-- but the output BUILD PRODUCTS.  The strategy we use
-- here will never work if we want to implement unchanging
-- rebuilds.
elabInplaceDependencyBuildCacheFiles
  :: DistDirLayout
  -> ElaboratedSharedConfig
  -> ElaboratedInstallPlan
  -> ElaboratedConfiguredPackage
  -> [FilePath]
elabInplaceDependencyBuildCacheFiles layout sconf plan root_elab =
  go =<< InstallPlan.directDeps plan (nodeKey root_elab)
  where
    go = InstallPlan.foldPlanPackage (const []) $ \elab -> do
<<<<<<< HEAD
      guard (elabBuildStyle elab == BuildInplaceOnly)
      return $ distPackageCacheFile layout (elabDistDirParams sconf elab) "build"
=======
            guard (isInplaceBuildStyle (elabBuildStyle elab))
            return $ distPackageCacheFile layout (elabDistDirParams sconf elab) "build"
>>>>>>> 94615d6a

-- | Some extra metadata associated with an
-- 'ElaboratedConfiguredPackage' which indicates that the "package"
-- in question is actually a single component to be built.  Arguably
-- it would be clearer if there were an ADT which branched into
-- package work items and component work items, but I've structured
-- it this way to minimize change to the existing code (which I
-- don't feel qualified to rewrite.)
<<<<<<< HEAD
data ElaboratedComponent = ElaboratedComponent
  { compSolverName :: CD.Component
  -- ^ The name of the component to be built according to the solver
  , compComponentName :: Maybe ComponentName
  -- ^ The name of the component to be built.  Nothing if
  -- it's a setup dep.
  , compLibDependencies :: [ConfiguredId]
  -- ^ The *external* library dependencies of this component.  We
  -- pass this to the configure script.
  , compLinkedLibDependencies :: [OpenUnitId]
  -- ^ In a component prior to instantiation, this list specifies
  -- the 'OpenUnitId's which, after instantiation, are the
  -- actual dependencies of this package.  Note that this does
  -- NOT include signature packages, which do not turn into real
  -- ordering dependencies when we instantiate.  This is intended to be
  -- a purely temporary field, to carry some information to the
  -- instantiation phase. It's more precise than
  -- 'compLibDependencies', and also stores information about internal
  -- dependencies.
  , compExeDependencies :: [ConfiguredId]
  -- ^ The executable dependencies of this component (including
  -- internal executables).
  , compPkgConfigDependencies :: [(PkgconfigName, Maybe PkgconfigVersion)]
  -- ^ The @pkg-config@ dependencies of the component
  , compExeDependencyPaths :: [(ConfiguredId, FilePath)]
  -- ^ The paths all our executable dependencies will be installed
  -- to once they are installed.
  , compOrderLibDependencies :: [UnitId]
  -- ^ The UnitIds of the libraries (identifying elaborated packages/
  -- components) that must be built before this project.  This
  -- is used purely for ordering purposes.  It can contain both
  -- references to definite and indefinite packages; an indefinite
  -- UnitId indicates that we must typecheck that indefinite package
  -- before we can build this one.
  }
=======
data ElaboratedComponent
   = ElaboratedComponent {
    -- | The name of the component to be built according to the solver
    compSolverName :: CD.Component,
    -- | The name of the component to be built.  Nothing if
    -- it's a setup dep.
    compComponentName :: Maybe ComponentName,
    -- | The *external* library dependencies of this component.  We
    -- pass this to the configure script. The Bool indicates whether the
    -- dependency is a promised dependency (True) or not (False).
    compLibDependencies :: [(ConfiguredId, Bool)],
    -- | In a component prior to instantiation, this list specifies
    -- the 'OpenUnitId's which, after instantiation, are the
    -- actual dependencies of this package.  Note that this does
    -- NOT include signature packages, which do not turn into real
    -- ordering dependencies when we instantiate.  This is intended to be
    -- a purely temporary field, to carry some information to the
    -- instantiation phase. It's more precise than
    -- 'compLibDependencies', and also stores information about internal
    -- dependencies.
    compLinkedLibDependencies :: [OpenUnitId],
    -- | The executable dependencies of this component (including
    -- internal executables).
    compExeDependencies :: [ConfiguredId],
    -- | The @pkg-config@ dependencies of the component
    compPkgConfigDependencies :: [(PkgconfigName, Maybe PkgconfigVersion)],
    -- | The paths all our executable dependencies will be installed
    -- to once they are installed.
    compExeDependencyPaths :: [(ConfiguredId, FilePath)],
    -- | The UnitIds of the libraries (identifying elaborated packages/
    -- components) that must be built before this project.  This
    -- is used purely for ordering purposes.  It can contain both
    -- references to definite and indefinite packages; an indefinite
    -- UnitId indicates that we must typecheck that indefinite package
    -- before we can build this one.
    compOrderLibDependencies :: [UnitId]
   }
>>>>>>> 94615d6a
  deriving (Eq, Show, Generic)

instance Binary ElaboratedComponent
instance Structured ElaboratedComponent

-- | See 'elabOrderDependencies'.
compOrderDependencies :: ElaboratedComponent -> [UnitId]
compOrderDependencies comp =
  compOrderLibDependencies comp
    ++ compOrderExeDependencies comp

-- | See 'elabOrderExeDependencies'.
compOrderExeDependencies :: ElaboratedComponent -> [UnitId]
compOrderExeDependencies = map (newSimpleUnitId . confInstId) . compExeDependencies

<<<<<<< HEAD
data ElaboratedPackage = ElaboratedPackage
  { pkgInstalledId :: InstalledPackageId
  , pkgLibDependencies :: ComponentDeps [ConfiguredId]
  -- ^ The exact dependencies (on other plan packages)
  , pkgDependsOnSelfLib :: ComponentDeps [()]
  -- ^ Components which depend (transitively) on an internally
  -- defined library.  These are used by 'elabRequiresRegistration',
  -- to determine if a user-requested build is going to need
  -- a library registration
  , pkgExeDependencies :: ComponentDeps [ConfiguredId]
  -- ^ Dependencies on executable packages.
  , pkgExeDependencyPaths :: ComponentDeps [(ConfiguredId, FilePath)]
  -- ^ Paths where executable dependencies live.
  , pkgPkgConfigDependencies :: [(PkgconfigName, Maybe PkgconfigVersion)]
  -- ^ Dependencies on @pkg-config@ packages.
  -- NB: this is NOT per-component (although it could be)
  -- because Cabal library does not track per-component
  -- pkg-config depends; it always does them all at once.
  , pkgStanzasEnabled :: OptionalStanzaSet
  -- ^ Which optional stanzas (ie testsuites, benchmarks) will actually
  -- be enabled during the package configure step.
  }
=======
data ElaboratedPackage
   = ElaboratedPackage {
       pkgInstalledId :: InstalledPackageId,

       -- | The exact dependencies (on other plan packages)
       -- The boolean value indicates whether the dependency is a promised dependency
       -- or not.
       pkgLibDependencies :: ComponentDeps [(ConfiguredId, Bool)],

       -- | Components which depend (transitively) on an internally
       -- defined library.  These are used by 'elabRequiresRegistration',
       -- to determine if a user-requested build is going to need
       -- a library registration
       --
       pkgDependsOnSelfLib :: ComponentDeps [()],

       -- | Dependencies on executable packages.
       --
       pkgExeDependencies :: ComponentDeps [ConfiguredId],

       -- | Paths where executable dependencies live.
       --
       pkgExeDependencyPaths :: ComponentDeps [(ConfiguredId, FilePath)],

       -- | Dependencies on @pkg-config@ packages.
       -- NB: this is NOT per-component (although it could be)
       -- because Cabal library does not track per-component
       -- pkg-config depends; it always does them all at once.
       --
       pkgPkgConfigDependencies :: [(PkgconfigName, Maybe PkgconfigVersion)],

       -- | Which optional stanzas (ie testsuites, benchmarks) will actually
       -- be enabled during the package configure step.
       pkgStanzasEnabled :: OptionalStanzaSet
     }
>>>>>>> 94615d6a
  deriving (Eq, Show, Generic)

instance Binary ElaboratedPackage
instance Structured ElaboratedPackage

-- | See 'elabOrderDependencies'.  This gives the unflattened version,
-- which can be useful in some circumstances.
pkgOrderDependencies :: ElaboratedPackage -> ComponentDeps [UnitId]
pkgOrderDependencies pkg =
<<<<<<< HEAD
  fmap (map (newSimpleUnitId . confInstId)) (pkgLibDependencies pkg)
    `Mon.mappend` fmap (map (newSimpleUnitId . confInstId)) (pkgExeDependencies pkg)
=======
    fmap (map (newSimpleUnitId . confInstId)) (map fst <$> pkgLibDependencies pkg) `Mon.mappend`
    fmap (map (newSimpleUnitId . confInstId)) (pkgExeDependencies pkg)
>>>>>>> 94615d6a

-- | This is used in the install plan to indicate how the package will be
-- built.
data BuildStyle
  = -- | The classic approach where the package is built, then the files
    -- installed into some location and the result registered in a package db.
    --
    -- If the package came from a tarball then it's built in a temp dir and
    -- the results discarded.
    BuildAndInstall
<<<<<<< HEAD
  | -- | The package is built, but the files are not installed anywhere,
=======

    -- | For 'OnDisk': The package is built, but the files are not installed anywhere,
>>>>>>> 94615d6a
    -- rather the build dir is kept and the package is registered inplace.
    --
    -- Such packages can still subsequently be installed.
    --
    -- Typically 'BuildAndInstall' packages will only depend on other
    -- 'BuildAndInstall' style packages and not on 'BuildInplaceOnly' ones.
<<<<<<< HEAD
    BuildInplaceOnly
  deriving (Eq, Show, Generic)
=======
    --
    -- For 'InMemory':  Built in-memory only using GHC multi-repl, they are not built or installed
    -- anywhere on disk. BuildInMemory packages can't be depended on by BuildAndInstall nor BuildInplaceOnly packages
    -- (because they don't exist on disk) but can depend on other BuildStyles.
    --
    -- At the moment @'BuildInplaceOnly' 'InMemory'@ is only used by the 'repl' command.
    --
    -- We use single constructor 'BuildInplaceOnly' as for most cases
    -- inplace packages are handled similarly.
    --
  | BuildInplaceOnly MemoryOrDisk
  deriving (Eq, Ord, Show, Generic)

-- | How 'BuildInplaceOnly' component is built.
data MemoryOrDisk
    = OnDisk
    | InMemory  deriving (Eq, Ord, Show, Generic)

-- Note: order of 'BuildStyle' and 'MemoryOrDisk' matters for 'Semigroup' / 'Monoid' instances

isInplaceBuildStyle :: BuildStyle -> Bool
isInplaceBuildStyle (BuildInplaceOnly {}) = True
isInplaceBuildStyle BuildAndInstall = False

instance Binary MemoryOrDisk
instance Structured MemoryOrDisk
>>>>>>> 94615d6a

instance Semigroup BuildStyle where
<<<<<<< HEAD
  BuildInplaceOnly <> _ = BuildInplaceOnly
  _ <> BuildInplaceOnly = BuildInplaceOnly
  _ <> _ = BuildAndInstall
instance Monoid BuildStyle where
  mempty = BuildAndInstall
  mappend = (<>)
=======
  -- 'BuildAndInstall' i.e. the smallest / first constructor is the unit.
  (<>) = max

instance Monoid BuildStyle where
  mempty = BuildAndInstall

instance Binary BuildStyle
instance Structured BuildStyle
>>>>>>> 94615d6a

type CabalFileText = LBS.ByteString

type ElaboratedReadyPackage = GenericReadyPackage ElaboratedConfiguredPackage

---------------------------
-- Build targets
--

-- | Specific targets within a package or component to act on e.g. to build,
-- haddock or open a repl.
data ComponentTarget = ComponentTarget ComponentName SubComponentTarget
  deriving (Eq, Ord, Show, Generic)

instance Binary ComponentTarget
instance Structured ComponentTarget

-- | Unambiguously render a 'ComponentTarget', e.g., to pass
-- to a Cabal Setup script.
showComponentTarget :: PackageId -> ComponentTarget -> String
showComponentTarget pkgid =
  Cabal.showBuildTarget pkgid . toBuildTarget
  where
    toBuildTarget :: ComponentTarget -> Cabal.BuildTarget
    toBuildTarget (ComponentTarget cname subtarget) =
      case subtarget of
        WholeComponent -> Cabal.BuildTargetComponent cname
        ModuleTarget mname -> Cabal.BuildTargetModule cname mname
        FileTarget fname -> Cabal.BuildTargetFile cname fname

showTestComponentTarget :: PackageId -> ComponentTarget -> Maybe String
showTestComponentTarget _ (ComponentTarget (CTestName n) _) = Just $ prettyShow n
showTestComponentTarget _ _ = Nothing

isTestComponentTarget :: ComponentTarget -> Bool
isTestComponentTarget (ComponentTarget (CTestName _) _) = True
isTestComponentTarget _ = False

showBenchComponentTarget :: PackageId -> ComponentTarget -> Maybe String
showBenchComponentTarget _ (ComponentTarget (CBenchName n) _) = Just $ prettyShow n
showBenchComponentTarget _ _ = Nothing

isBenchComponentTarget :: ComponentTarget -> Bool
isBenchComponentTarget (ComponentTarget (CBenchName _) _) = True
isBenchComponentTarget _ = False

isForeignLibComponentTarget :: ComponentTarget -> Bool
isForeignLibComponentTarget (ComponentTarget (CFLibName _) _) = True
isForeignLibComponentTarget _ = False

isExeComponentTarget :: ComponentTarget -> Bool
isExeComponentTarget (ComponentTarget (CExeName _) _) = True
isExeComponentTarget _ = False

isSubLibComponentTarget :: ComponentTarget -> Bool
isSubLibComponentTarget (ComponentTarget (CLibName (LSubLibName _)) _) = True
isSubLibComponentTarget _ = False

componentOptionalStanza :: CD.Component -> Maybe OptionalStanza
componentOptionalStanza (CD.ComponentTest _) = Just TestStanzas
componentOptionalStanza (CD.ComponentBench _) = Just BenchStanzas
componentOptionalStanza _ = Nothing

---------------------------
-- Setup.hs script policy
--

-- | There are four major cases for Setup.hs handling:
--
--  1. @build-type@ Custom with a @custom-setup@ section
--  2. @build-type@ Custom without a @custom-setup@ section
--  3. @build-type@ not Custom with @cabal-version >  $our-cabal-version@
--  4. @build-type@ not Custom with @cabal-version <= $our-cabal-version@
--
-- It's also worth noting that packages specifying @cabal-version: >= 1.23@
-- or later that have @build-type@ Custom will always have a @custom-setup@
-- section. Therefore in case 2, the specified @cabal-version@ will always be
-- less than 1.23.
--
-- In cases 1 and 2 we obviously have to build an external Setup.hs script,
-- while in case 4 we can use the internal library API. In case 3 we also have
-- to build an external Setup.hs script because the package needs a later
-- Cabal lib version than we can support internally.
data SetupScriptStyle
  = SetupCustomExplicitDeps
  | SetupCustomImplicitDeps
  | SetupNonCustomExternalLib
  | SetupNonCustomInternalLib
  deriving (Eq, Show, Generic, Typeable)

instance Binary SetupScriptStyle
instance Structured SetupScriptStyle<|MERGE_RESOLUTION|>--- conflicted
+++ resolved
@@ -1,49 +1,18 @@
-<<<<<<< HEAD
-=======
 {-# LANGUAGE FlexibleInstances #-}
 {-# LANGUAGE FlexibleContexts #-}
 {-# LANGUAGE DeriveGeneric #-}
->>>>>>> 94615d6a
 {-# LANGUAGE DeriveDataTypeable #-}
-{-# LANGUAGE DeriveGeneric #-}
 {-# LANGUAGE NamedFieldPuns #-}
 {-# LANGUAGE TypeFamilies #-}
 
 -- | Types used while planning how to build everything in a project.
 --
 -- Primarily this is the 'ElaboratedInstallPlan'.
-module Distribution.Client.ProjectPlanning.Types
-  ( SolverInstallPlan
+--
+module Distribution.Client.ProjectPlanning.Types (
+    SolverInstallPlan,
 
     -- * Elaborated install plan types
-<<<<<<< HEAD
-  , ElaboratedInstallPlan
-  , normaliseConfiguredPackage
-  , ElaboratedConfiguredPackage (..)
-  , elabDistDirParams
-  , elabExeDependencyPaths
-  , elabLibDependencies
-  , elabOrderLibDependencies
-  , elabExeDependencies
-  , elabOrderExeDependencies
-  , elabSetupDependencies
-  , elabPkgConfigDependencies
-  , elabInplaceDependencyBuildCacheFiles
-  , elabRequiresRegistration
-  , dataDirsEnvironmentForPlan
-  , elabPlanPackageName
-  , elabConfiguredName
-  , elabComponentName
-  , ElaboratedPackageOrComponent (..)
-  , ElaboratedComponent (..)
-  , ElaboratedPackage (..)
-  , pkgOrderDependencies
-  , ElaboratedPlanPackage
-  , ElaboratedSharedConfig (..)
-  , ElaboratedReadyPackage
-  , BuildStyle (..)
-  , CabalFileText
-=======
     ElaboratedInstallPlan,
     normaliseConfiguredPackage,
     ElaboratedConfiguredPackage(..),
@@ -76,90 +45,77 @@
     MemoryOrDisk(..),
     isInplaceBuildStyle,
     CabalFileText,
->>>>>>> 94615d6a
 
     -- * Build targets
-  , ComponentTarget (..)
-  , showComponentTarget
-  , showTestComponentTarget
-  , showBenchComponentTarget
-  , SubComponentTarget (..)
-  , isSubLibComponentTarget
-  , isForeignLibComponentTarget
-  , isExeComponentTarget
-  , isTestComponentTarget
-  , isBenchComponentTarget
-  , componentOptionalStanza
+    ComponentTarget(..),
+    showComponentTarget,
+    showTestComponentTarget,
+    showBenchComponentTarget,
+    SubComponentTarget(..),
+
+    isSubLibComponentTarget,
+    isForeignLibComponentTarget,
+    isExeComponentTarget,
+    isTestComponentTarget,
+    isBenchComponentTarget,
+
+    componentOptionalStanza,
 
     -- * Setup script
-  , SetupScriptStyle (..)
+    SetupScriptStyle(..),
   ) where
 
-import Distribution.Client.Compat.Prelude
-import Prelude ()
-
-import Distribution.Client.PackageHash
-import Distribution.Client.TargetSelector
-  ( SubComponentTarget (..)
-  )
-
-import Distribution.Client.DistDirLayout
-import Distribution.Client.InstallPlan
-  ( GenericInstallPlan
-  , GenericPlanPackage (..)
-  )
+import           Distribution.Client.Compat.Prelude
+import           Prelude ()
+
+import           Distribution.Client.TargetSelector
+                   ( SubComponentTarget(..) )
+import           Distribution.Client.PackageHash
+
+import           Distribution.Client.Types
 import qualified Distribution.Client.InstallPlan as InstallPlan
-import Distribution.Client.SolverInstallPlan
-  ( SolverInstallPlan
-  )
-import Distribution.Client.Types
-
-import Distribution.Backpack
-import Distribution.Backpack.ModuleShape
-
-import Distribution.InstalledPackageInfo (InstalledPackageInfo)
-import Distribution.ModuleName (ModuleName)
-import Distribution.Package
+import           Distribution.Client.InstallPlan
+                   ( GenericInstallPlan, GenericPlanPackage(..) )
+import           Distribution.Client.SolverInstallPlan
+                   ( SolverInstallPlan )
+import           Distribution.Client.DistDirLayout
+
+import           Distribution.Backpack
+import           Distribution.Backpack.ModuleShape
+
+import           Distribution.Verbosity (normal)
+import           Distribution.Types.ComponentRequestedSpec
+import           Distribution.Types.PkgconfigVersion
+import           Distribution.Types.PackageDescription (PackageDescription(..))
+import           Distribution.Package
+import           Distribution.System
 import qualified Distribution.PackageDescription as Cabal
-import Distribution.Simple.Build.PathsModule (pkgPathEnvVar)
+import           Distribution.InstalledPackageInfo (InstalledPackageInfo)
+import           Distribution.Simple.Compiler
+import           Distribution.Simple.Build.PathsModule (pkgPathEnvVar)
 import qualified Distribution.Simple.BuildTarget as Cabal
-import Distribution.Simple.Compiler
-import Distribution.Simple.InstallDirs (PathTemplate)
+import           Distribution.Simple.Program
+import           Distribution.ModuleName (ModuleName)
+import           Distribution.Simple.LocalBuildInfo
+                   ( ComponentName(..), LibraryName(..) )
 import qualified Distribution.Simple.InstallDirs as InstallDirs
-import Distribution.Simple.LocalBuildInfo
-  ( ComponentName (..)
-  , LibraryName (..)
-  )
-import Distribution.Simple.Program
-import Distribution.Simple.Setup
-  ( DumpBuildInfo (..)
-  , HaddockTarget
-  , ReplOptions
-  , TestShowDetails
-  )
-import Distribution.System
-import Distribution.Types.ComponentRequestedSpec
-import Distribution.Types.PackageDescription (PackageDescription (..))
-import Distribution.Types.PkgconfigVersion
-import Distribution.Verbosity (normal)
-import Distribution.Version
-
-import Distribution.Compat.Graph (IsNode (..))
-import Distribution.Simple.Utils (ordNub)
-import Distribution.Solver.Types.ComponentDeps (ComponentDeps)
+import           Distribution.Simple.InstallDirs (PathTemplate)
+import           Distribution.Simple.Setup
+                   ( HaddockTarget, TestShowDetails, DumpBuildInfo (..), ReplOptions )
+import           Distribution.Version
+
 import qualified Distribution.Solver.Types.ComponentDeps as CD
-import Distribution.Solver.Types.OptionalStanza
-
+import           Distribution.Solver.Types.ComponentDeps (ComponentDeps)
+import           Distribution.Solver.Types.OptionalStanza
+import           Distribution.Compat.Graph (IsNode(..))
+import           Distribution.Simple.Utils (ordNub)
+
+import qualified Data.Map as Map
 import qualified Data.ByteString.Lazy as LBS
-import qualified Data.Map as Map
 import qualified Data.Monoid as Mon
-<<<<<<< HEAD
-import System.FilePath ((</>))
-=======
 import           System.FilePath ((</>))
 import           Text.PrettyPrint ( hsep, parens, text )
 
->>>>>>> 94615d6a
 
 -- | The combination of an elaborated install plan plus a
 -- 'ElaboratedSharedConfig' contains all the details necessary to be able
@@ -167,29 +123,18 @@
 --
 -- It does not include dynamic elements such as resources (such as http
 -- connections).
-type ElaboratedInstallPlan =
-  GenericInstallPlan
-    InstalledPackageInfo
-    ElaboratedConfiguredPackage
-
-type ElaboratedPlanPackage =
-  GenericPlanPackage
-    InstalledPackageInfo
-    ElaboratedConfiguredPackage
+--
+type ElaboratedInstallPlan
+   = GenericInstallPlan InstalledPackageInfo
+                        ElaboratedConfiguredPackage
+
+type ElaboratedPlanPackage
+   = GenericPlanPackage InstalledPackageInfo
+                        ElaboratedConfiguredPackage
 
 -- | User-friendly display string for an 'ElaboratedPlanPackage'.
 elabPlanPackageName :: Verbosity -> ElaboratedPlanPackage -> String
 elabPlanPackageName verbosity (PreExisting ipkg)
-<<<<<<< HEAD
-  | verbosity <= normal = prettyShow (packageName ipkg)
-  | otherwise = prettyShow (installedUnitId ipkg)
-elabPlanPackageName verbosity (Configured elab) =
-  elabConfiguredName verbosity elab
-elabPlanPackageName verbosity (Installed elab) =
-  elabConfiguredName verbosity elab
-
--- TODO: [code cleanup] decide if we really need this, there's not much in it, and in principle
-=======
     | verbosity <= normal = prettyShow (packageName ipkg)
     | otherwise           = prettyShow (installedUnitId ipkg)
 elabPlanPackageName verbosity (Configured elab)
@@ -219,180 +164,25 @@
         local_deps cfg =  [ (if internal then text "+" else mempty) <> pretty (confInstId uid) | (uid, internal) <- elabLibDependencies cfg ]
 
 --TODO: [code cleanup] decide if we really need this, there's not much in it, and in principle
->>>>>>> 94615d6a
 --      even platform and compiler could be different if we're building things
 --      like a server + client with ghc + ghcjs
-data ElaboratedSharedConfig = ElaboratedSharedConfig
-  { pkgConfigPlatform :: Platform
-  , pkgConfigCompiler :: Compiler -- TODO: [code cleanup] replace with CompilerInfo
-  , pkgConfigCompilerProgs :: ProgramDb
-  -- ^ The programs that the compiler configured (e.g. for GHC, the progs
-  -- ghc & ghc-pkg). Once constructed, only the 'configuredPrograms' are
-  -- used.
-  , pkgConfigReplOptions :: ReplOptions
-  }
+data ElaboratedSharedConfig
+   = ElaboratedSharedConfig {
+
+       pkgConfigPlatform      :: Platform,
+       pkgConfigCompiler      :: Compiler, --TODO: [code cleanup] replace with CompilerInfo
+       -- | The programs that the compiler configured (e.g. for GHC, the progs
+       -- ghc & ghc-pkg). Once constructed, only the 'configuredPrograms' are
+       -- used.
+       pkgConfigCompilerProgs :: ProgramDb,
+       pkgConfigReplOptions :: ReplOptions
+     }
   deriving (Show, Generic, Typeable)
-
--- TODO: [code cleanup] no Eq instance
+  --TODO: [code cleanup] no Eq instance
 
 instance Binary ElaboratedSharedConfig
 instance Structured ElaboratedSharedConfig
 
-<<<<<<< HEAD
-data ElaboratedConfiguredPackage = ElaboratedConfiguredPackage
-  { elabUnitId :: UnitId
-  -- ^ The 'UnitId' which uniquely identifies this item in a build plan
-  , elabComponentId :: ComponentId
-  , elabInstantiatedWith :: Map ModuleName Module
-  , elabLinkedInstantiatedWith :: Map ModuleName OpenModule
-  , elabIsCanonical :: Bool
-  -- ^ This is true if this is an indefinite package, or this is a
-  -- package with no signatures.  (Notably, it's not true for instantiated
-  -- packages.)  The motivation for this is if you ask to build
-  -- @foo-indef@, this probably means that you want to typecheck
-  -- it, NOT that you want to rebuild all of the various
-  -- instantiations of it.
-  , elabPkgSourceId :: PackageId
-  -- ^ The 'PackageId' of the originating package
-  , elabModuleShape :: ModuleShape
-  -- ^ Shape of the package/component, for Backpack.
-  , elabFlagAssignment :: Cabal.FlagAssignment
-  -- ^ A total flag assignment for the package.
-  -- TODO: Actually this can be per-component if we drop
-  -- all flags that don't affect a component.
-  , elabFlagDefaults :: Cabal.FlagAssignment
-  -- ^ The original default flag assignment, used only for reporting.
-  , elabPkgDescription :: Cabal.PackageDescription
-  , elabPkgSourceLocation :: PackageLocation (Maybe FilePath)
-  -- ^ Where the package comes from, e.g. tarball, local dir etc. This
-  --   is not the same as where it may be unpacked to for the build.
-  , elabPkgSourceHash :: Maybe PackageSourceHash
-  -- ^ The hash of the source, e.g. the tarball. We don't have this for
-  -- local source dir packages.
-  , elabLocalToProject :: Bool
-  -- ^ Is this package one of the ones specified by location in the
-  -- project file? (As opposed to a dependency, or a named package pulled
-  -- in)
-  , elabBuildStyle :: BuildStyle
-  -- ^ Are we going to build and install this package to the store, or are
-  -- we going to build it and register it locally.
-  , elabEnabledSpec :: ComponentRequestedSpec
-  -- ^ Another way of phrasing 'pkgStanzasAvailable'.
-  , elabStanzasAvailable :: OptionalStanzaSet
-  -- ^ Which optional stanzas (ie testsuites, benchmarks) can be built.
-  -- This means the solver produced a plan that has them available.
-  -- This doesn't necessary mean we build them by default.
-  , elabStanzasRequested :: OptionalStanzaMap (Maybe Bool)
-  -- ^ Which optional stanzas the user explicitly asked to enable or
-  -- to disable. This tells us which ones we build by default, and
-  -- helps with error messages when the user asks to build something
-  -- they explicitly disabled.
-  --
-  -- TODO: The 'Bool' here should be refined into an ADT with three
-  -- cases: NotRequested, ExplicitlyRequested and
-  -- ImplicitlyRequested.  A stanza is explicitly requested if
-  -- the user asked, for this *specific* package, that the stanza
-  -- be enabled; it's implicitly requested if the user asked for
-  -- all global packages to have this stanza enabled.  The
-  -- difference between an explicit and implicit request is
-  -- error reporting behavior: if a user asks for tests to be
-  -- enabled for a specific package that doesn't have any tests,
-  -- we should warn them about it, but we shouldn't complain
-  -- that a user enabled tests globally, and some local packages
-  -- just happen not to have any tests.  (But perhaps we should
-  -- warn if ALL local packages don't have any tests.)
-  , elabPackageDbs :: [Maybe PackageDB]
-  , elabSetupPackageDBStack :: PackageDBStack
-  , elabBuildPackageDBStack :: PackageDBStack
-  , elabRegisterPackageDBStack :: PackageDBStack
-  , elabInplaceSetupPackageDBStack :: PackageDBStack
-  , elabInplaceBuildPackageDBStack :: PackageDBStack
-  , elabInplaceRegisterPackageDBStack :: PackageDBStack
-  , elabPkgDescriptionOverride :: Maybe CabalFileText
-  , -- TODO: make per-component variants of these flags
-    elabVanillaLib :: Bool
-  , elabSharedLib :: Bool
-  , elabStaticLib :: Bool
-  , elabDynExe :: Bool
-  , elabFullyStaticExe :: Bool
-  , elabGHCiLib :: Bool
-  , elabProfLib :: Bool
-  , elabProfExe :: Bool
-  , elabProfLibDetail :: ProfDetailLevel
-  , elabProfExeDetail :: ProfDetailLevel
-  , elabCoverage :: Bool
-  , elabOptimization :: OptimisationLevel
-  , elabSplitObjs :: Bool
-  , elabSplitSections :: Bool
-  , elabStripLibs :: Bool
-  , elabStripExes :: Bool
-  , elabDebugInfo :: DebugInfoLevel
-  , elabDumpBuildInfo :: DumpBuildInfo
-  , elabProgramPaths :: Map String FilePath
-  , elabProgramArgs :: Map String [String]
-  , elabProgramPathExtra :: [FilePath]
-  , elabConfigureScriptArgs :: [String]
-  , elabExtraLibDirs :: [FilePath]
-  , elabExtraLibDirsStatic :: [FilePath]
-  , elabExtraFrameworkDirs :: [FilePath]
-  , elabExtraIncludeDirs :: [FilePath]
-  , elabProgPrefix :: Maybe PathTemplate
-  , elabProgSuffix :: Maybe PathTemplate
-  , elabInstallDirs :: InstallDirs.InstallDirs FilePath
-  , elabHaddockHoogle :: Bool
-  , elabHaddockHtml :: Bool
-  , elabHaddockHtmlLocation :: Maybe String
-  , elabHaddockForeignLibs :: Bool
-  , elabHaddockForHackage :: HaddockTarget
-  , elabHaddockExecutables :: Bool
-  , elabHaddockTestSuites :: Bool
-  , elabHaddockBenchmarks :: Bool
-  , elabHaddockInternal :: Bool
-  , elabHaddockCss :: Maybe FilePath
-  , elabHaddockLinkedSource :: Bool
-  , elabHaddockQuickJump :: Bool
-  , elabHaddockHscolourCss :: Maybe FilePath
-  , elabHaddockContents :: Maybe PathTemplate
-  , elabHaddockIndex :: Maybe PathTemplate
-  , elabHaddockBaseUrl :: Maybe String
-  , elabHaddockLib :: Maybe String
-  , elabHaddockOutputDir :: Maybe FilePath
-  , elabTestMachineLog :: Maybe PathTemplate
-  , elabTestHumanLog :: Maybe PathTemplate
-  , elabTestShowDetails :: Maybe TestShowDetails
-  , elabTestKeepTix :: Bool
-  , elabTestWrapper :: Maybe FilePath
-  , elabTestFailWhenNoTestSuites :: Bool
-  , elabTestTestOptions :: [PathTemplate]
-  , elabBenchmarkOptions :: [PathTemplate]
-  , -- Setup.hs related things:
-
-    elabSetupScriptStyle :: SetupScriptStyle
-  -- ^ One of four modes for how we build and interact with the Setup.hs
-  -- script, based on whether it's a build-type Custom, with or without
-  -- explicit deps and the cabal spec version the .cabal file needs.
-  , elabSetupScriptCliVersion :: Version
-  -- ^ The version of the Cabal command line interface that we are using
-  -- for this package. This is typically the version of the Cabal lib
-  -- that the Setup.hs is built against.
-  --
-  -- TODO: We might want to turn this into a enum,
-  -- yet different enum than 'CabalSpecVersion'.
-  , -- Build time related:
-    elabConfigureTargets :: [ComponentTarget]
-  , elabBuildTargets :: [ComponentTarget]
-  , elabTestTargets :: [ComponentTarget]
-  , elabBenchTargets :: [ComponentTarget]
-  , elabReplTarget :: Maybe ComponentTarget
-  , elabHaddockTargets :: [ComponentTarget]
-  , elabBuildHaddocks :: Bool
-  , -- pkgSourceDir ? -- currently passed in later because they can use temp locations
-    -- pkgBuildDir  ? -- but could in principle still have it here, with optional instr to use temp loc
-
-    elabPkgOrComp :: ElaboratedPackageOrComponent
-  -- ^ Component/package specific information
-  }
-=======
 data ElaboratedConfiguredPackage
    = ElaboratedConfiguredPackage {
        -- | The 'UnitId' which uniquely identifies this item in a build plan
@@ -575,15 +365,13 @@
        -- | Component/package specific information
        elabPkgOrComp :: ElaboratedPackageOrComponent
    }
->>>>>>> 94615d6a
   deriving (Eq, Show, Generic, Typeable)
 
-normaliseConfiguredPackage
-  :: ElaboratedSharedConfig
-  -> ElaboratedConfiguredPackage
-  -> ElaboratedConfiguredPackage
+normaliseConfiguredPackage :: ElaboratedSharedConfig
+                           -> ElaboratedConfiguredPackage
+                           -> ElaboratedConfiguredPackage
 normaliseConfiguredPackage ElaboratedSharedConfig{pkgConfigCompilerProgs} pkg =
-  pkg{elabProgramArgs = Map.mapMaybeWithKey lookupFilter (elabProgramArgs pkg)}
+    pkg { elabProgramArgs = Map.mapMaybeWithKey lookupFilter (elabProgramArgs pkg) }
   where
     knownProgramDb = addKnownPrograms builtinPrograms pkgConfigCompilerProgs
 
@@ -596,8 +384,8 @@
 
     lookupFilter :: String -> [String] -> Maybe [String]
     lookupFilter n args = removeEmpty $ case lookupKnownProgram n knownProgramDb of
-      Just p -> programNormaliseArgs p (getVersion p) pkgDesc args
-      Nothing -> args
+        Just p -> programNormaliseArgs p (getVersion p) pkgDesc args
+        Nothing -> args
 
     getVersion :: Program -> Maybe Version
     getVersion p = lookupProgram p knownProgramDb >>= programVersion
@@ -605,57 +393,50 @@
 -- | The package/component contains/is a library and so must be registered
 elabRequiresRegistration :: ElaboratedConfiguredPackage -> Bool
 elabRequiresRegistration elab =
-  case elabPkgOrComp elab of
-    ElabComponent comp ->
-      case compComponentName comp of
-        Just cn -> is_lib cn && build_target
-        _ -> False
-    ElabPackage pkg ->
-      -- Tricky! Not only do we have to test if the user selected
-      -- a library as a build target, we also have to test if
-      -- the library was TRANSITIVELY depended upon, since we will
-      -- also require a register in this case.
-      --
-      -- NB: It would have been far nicer to just unconditionally
-      -- register in all cases, but some Custom Setups will fall
-      -- over if you try to do that, ESPECIALLY if there actually is
-      -- a library but they hadn't built it.
-      --
-      -- However, as the case of `cpphs-1.20.8` has shown in
-      -- #5379, in cases when a monolithic package gets
-      -- installed due to its executable components
-      -- (i.e. exe:cpphs) into the store we *have* to register
-      -- if there's a buildable public library (i.e. lib:cpphs)
-      -- that was built and installed into the same store folder
-      -- as otherwise this will cause build failures once a
-      -- target actually depends on lib:cpphs.
-      build_target
-        || ( elabBuildStyle elab == BuildAndInstall
-              && Cabal.hasPublicLib (elabPkgDescription elab)
-           )
-        -- the next sub-condition below is currently redundant
-        -- (see discussion in #5604 for more details), but it's
-        -- being kept intentionally here as a safeguard because if
-        -- internal libraries ever start working with
-        -- non-per-component builds this condition won't be
-        -- redundant anymore.
-        || any (depends_on_lib pkg) (elabBuildTargets elab)
+    case elabPkgOrComp elab of
+        ElabComponent comp ->
+            case compComponentName comp of
+                Just cn -> is_lib cn && build_target
+                _ -> False
+        ElabPackage pkg ->
+            -- Tricky! Not only do we have to test if the user selected
+            -- a library as a build target, we also have to test if
+            -- the library was TRANSITIVELY depended upon, since we will
+            -- also require a register in this case.
+            --
+            -- NB: It would have been far nicer to just unconditionally
+            -- register in all cases, but some Custom Setups will fall
+            -- over if you try to do that, ESPECIALLY if there actually is
+            -- a library but they hadn't built it.
+            --
+            -- However, as the case of `cpphs-1.20.8` has shown in
+            -- #5379, in cases when a monolithic package gets
+            -- installed due to its executable components
+            -- (i.e. exe:cpphs) into the store we *have* to register
+            -- if there's a buildable public library (i.e. lib:cpphs)
+            -- that was built and installed into the same store folder
+            -- as otherwise this will cause build failures once a
+            -- target actually depends on lib:cpphs.
+            build_target || (elabBuildStyle elab == BuildAndInstall &&
+                             Cabal.hasPublicLib (elabPkgDescription elab))
+            -- the next sub-condition below is currently redundant
+            -- (see discussion in #5604 for more details), but it's
+            -- being kept intentionally here as a safeguard because if
+            -- internal libraries ever start working with
+            -- non-per-component builds this condition won't be
+            -- redundant anymore.
+                         || any (depends_on_lib pkg) (elabBuildTargets elab)
   where
     depends_on_lib pkg (ComponentTarget cn _) =
-      not
-        ( null
-            ( CD.select
-                (== CD.componentNameToComponent cn)
-                (pkgDependsOnSelfLib pkg)
-            )
-        )
+        not (null (CD.select (== CD.componentNameToComponent cn)
+                             (pkgDependsOnSelfLib pkg)))
     build_target =
-      if not (null (elabBuildTargets elab))
-        then any is_lib_target (elabBuildTargets elab)
-        else -- Empty build targets mean we build /everything/;
-        -- that means we have to look more carefully to see
-        -- if there is anything to register
-          Cabal.hasLibs (elabPkgDescription elab)
+        if not (null (elabBuildTargets elab))
+            then any is_lib_target (elabBuildTargets elab)
+            -- Empty build targets mean we build /everything/;
+            -- that means we have to look more carefully to see
+            -- if there is anything to register
+            else Cabal.hasLibs (elabPkgDescription elab)
     -- NB: this means we DO NOT reregister if you just built a
     -- single file
     is_lib_target (ComponentTarget cn WholeComponent) = is_lib cn
@@ -666,18 +447,14 @@
 -- | Construct the environment needed for the data files to work.
 -- This consists of a separate @*_datadir@ variable for each
 -- inplace package in the plan.
-dataDirsEnvironmentForPlan
-  :: DistDirLayout
-  -> ElaboratedInstallPlan
-  -> [(String, Maybe FilePath)]
-dataDirsEnvironmentForPlan distDirLayout =
-  catMaybes
-    . fmap
-      ( InstallPlan.foldPlanPackage
-          (const Nothing)
-          (dataDirEnvVarForPackage distDirLayout)
-      )
-    . InstallPlan.toList
+dataDirsEnvironmentForPlan :: DistDirLayout
+                           -> ElaboratedInstallPlan
+                           -> [(String, Maybe FilePath)]
+dataDirsEnvironmentForPlan distDirLayout = catMaybes
+                           . fmap (InstallPlan.foldPlanPackage
+                               (const Nothing)
+                               (dataDirEnvVarForPackage distDirLayout))
+                           . InstallPlan.toList
 
 -- | Construct an environment variable that points
 -- the package's datadir to its correct location.
@@ -686,29 +463,16 @@
 --   for inplace packages.
 -- * 'Nothing' for packages installed in the store (the path was
 --   already included in the package at install/build time).
-dataDirEnvVarForPackage
-  :: DistDirLayout
-  -> ElaboratedConfiguredPackage
-  -> Maybe (String, Maybe FilePath)
+dataDirEnvVarForPackage :: DistDirLayout
+                        -> ElaboratedConfiguredPackage
+                        -> Maybe (String, Maybe FilePath)
 dataDirEnvVarForPackage distDirLayout pkg =
-<<<<<<< HEAD
-  case elabBuildStyle pkg of
-    BuildAndInstall -> Nothing
-    BuildInplaceOnly ->
-      Just
-        ( pkgPathEnvVar (elabPkgDescription pkg) "datadir"
-        , Just $
-            srcPath (elabPkgSourceLocation pkg)
-              </> dataDir (elabPkgDescription pkg)
-        )
-=======
   case elabBuildStyle pkg
   of BuildAndInstall -> Nothing
      BuildInplaceOnly {} -> Just
        ( pkgPathEnvVar (elabPkgDescription pkg) "datadir"
        , Just $ srcPath (elabPkgSourceLocation pkg)
             </> dataDir (elabPkgDescription pkg))
->>>>>>> 94615d6a
   where
     srcPath (LocalUnpackedPackage path) = path
     srcPath (LocalTarballPackage _path) = unpackedPath
@@ -716,9 +480,8 @@
     srcPath (RepoTarballPackage _repo _packageId _localTar) = unpackedPath
     srcPath (RemoteSourceRepoPackage _sourceRepo (Just localCheckout)) = localCheckout
     -- TODO: see https://github.com/haskell/cabal/wiki/Potential-Refactors#unresolvedpkgloc
-    srcPath (RemoteSourceRepoPackage _sourceRepo Nothing) =
-      error
-        "calling dataDirEnvVarForPackage on a not-downloaded repo is an error"
+    srcPath (RemoteSourceRepoPackage _sourceRepo Nothing) = error
+      "calling dataDirEnvVarForPackage on a not-downloaded repo is an error"
     unpackedPath =
       distUnpackedSrcDirectory distDirLayout $ elabPkgSourceId pkg
 
@@ -733,16 +496,16 @@
   installedUnitId = elabUnitId
 
 instance IsNode ElaboratedConfiguredPackage where
-  type Key ElaboratedConfiguredPackage = UnitId
-  nodeKey = elabUnitId
-  nodeNeighbors = elabOrderDependencies
+    type Key ElaboratedConfiguredPackage = UnitId
+    nodeKey = elabUnitId
+    nodeNeighbors = elabOrderDependencies
 
 instance Binary ElaboratedConfiguredPackage
 instance Structured ElaboratedConfiguredPackage
 
 data ElaboratedPackageOrComponent
-  = ElabPackage ElaboratedPackage
-  | ElabComponent ElaboratedComponent
+    = ElabPackage   ElaboratedPackage
+    | ElabComponent ElaboratedComponent
   deriving (Eq, Show, Generic)
 
 instance Binary ElaboratedPackageOrComponent
@@ -750,38 +513,36 @@
 
 elabComponentName :: ElaboratedConfiguredPackage -> Maybe ComponentName
 elabComponentName elab =
-  case elabPkgOrComp elab of
-    ElabPackage _ -> Just $ CLibName LMainLibName -- there could be more, but default this
-    ElabComponent comp -> compComponentName comp
+    case elabPkgOrComp elab of
+        ElabPackage _      -> Just $ CLibName LMainLibName -- there could be more, but default this
+        ElabComponent comp -> compComponentName comp
 
 -- | A user-friendly descriptor for an 'ElaboratedConfiguredPackage'.
 elabConfiguredName :: Verbosity -> ElaboratedConfiguredPackage -> String
 elabConfiguredName verbosity elab
-  | verbosity <= normal =
-      ( case elabPkgOrComp elab of
-          ElabPackage _ -> ""
-          ElabComponent comp ->
+    | verbosity <= normal
+    = (case elabPkgOrComp elab of
+        ElabPackage _ -> ""
+        ElabComponent comp ->
             case compComponentName comp of
-              Nothing -> "setup from "
-              Just (CLibName LMainLibName) -> ""
-              Just cname -> prettyShow cname ++ " from "
-      )
-        ++ prettyShow (packageId elab)
-  | otherwise =
-      prettyShow (elabUnitId elab)
+                Nothing -> "setup from "
+                Just (CLibName LMainLibName) -> ""
+                Just cname -> prettyShow cname ++ " from ")
+      ++ prettyShow (packageId elab)
+    | otherwise
+    = prettyShow (elabUnitId elab)
 
 elabDistDirParams :: ElaboratedSharedConfig -> ElaboratedConfiguredPackage -> DistDirParams
-elabDistDirParams shared elab =
-  DistDirParams
-    { distParamUnitId = installedUnitId elab
-    , distParamComponentId = elabComponentId elab
-    , distParamPackageId = elabPkgSourceId elab
-    , distParamComponentName = case elabPkgOrComp elab of
-        ElabComponent comp -> compComponentName comp
-        ElabPackage _ -> Nothing
-    , distParamCompilerId = compilerId (pkgConfigCompiler shared)
-    , distParamPlatform = pkgConfigPlatform shared
-    , distParamOptimization = elabOptimization elab
+elabDistDirParams shared elab = DistDirParams {
+        distParamUnitId = installedUnitId elab,
+        distParamComponentId = elabComponentId elab,
+        distParamPackageId = elabPkgSourceId elab,
+        distParamComponentName = case elabPkgOrComp elab of
+            ElabComponent comp -> compComponentName comp
+            ElabPackage _ -> Nothing,
+        distParamCompilerId = compilerId (pkgConfigCompiler shared),
+        distParamPlatform = pkgConfigPlatform shared,
+        distParamOptimization = elabOptimization elab
     }
 
 -- | The full set of dependencies which dictate what order we
@@ -795,53 +556,44 @@
 -- NB: this method DOES include setup deps.
 elabOrderDependencies :: ElaboratedConfiguredPackage -> [UnitId]
 elabOrderDependencies elab =
-  case elabPkgOrComp elab of
-    -- Important not to have duplicates: otherwise InstallPlan gets
-    -- confused.
-    ElabPackage pkg -> ordNub (CD.flatDeps (pkgOrderDependencies pkg))
-    ElabComponent comp -> compOrderDependencies comp
+    case elabPkgOrComp elab of
+        -- Important not to have duplicates: otherwise InstallPlan gets
+        -- confused.
+        ElabPackage pkg    -> ordNub (CD.flatDeps (pkgOrderDependencies pkg))
+        ElabComponent comp -> compOrderDependencies comp
 
 -- | Like 'elabOrderDependencies', but only returns dependencies on
 -- libraries.
 elabOrderLibDependencies :: ElaboratedConfiguredPackage -> [UnitId]
 elabOrderLibDependencies elab =
-<<<<<<< HEAD
-  case elabPkgOrComp elab of
-    ElabPackage pkg ->
-      map (newSimpleUnitId . confInstId) $
-        ordNub $
-          CD.flatDeps (pkgLibDependencies pkg)
-    ElabComponent comp -> compOrderLibDependencies comp
-=======
     case elabPkgOrComp elab of
         ElabPackage pkg    -> map (newSimpleUnitId . confInstId) $
                               ordNub $ CD.flatDeps (map fst <$> pkgLibDependencies pkg)
         ElabComponent comp -> compOrderLibDependencies comp
->>>>>>> 94615d6a
 
 -- | The library dependencies (i.e., the libraries we depend on, NOT
 -- the dependencies of the library), NOT including setup dependencies.
 -- These are passed to the @Setup@ script via @--dependency@ or @--promised-dependency@.
 elabLibDependencies :: ElaboratedConfiguredPackage -> [(ConfiguredId, Bool)]
 elabLibDependencies elab =
-  case elabPkgOrComp elab of
-    ElabPackage pkg -> ordNub (CD.nonSetupDeps (pkgLibDependencies pkg))
-    ElabComponent comp -> compLibDependencies comp
+    case elabPkgOrComp elab of
+        ElabPackage pkg    -> ordNub (CD.nonSetupDeps (pkgLibDependencies pkg))
+        ElabComponent comp -> compLibDependencies comp
 
 -- | Like 'elabOrderDependencies', but only returns dependencies on
 -- executables.  (This coincides with 'elabExeDependencies'.)
 elabOrderExeDependencies :: ElaboratedConfiguredPackage -> [UnitId]
 elabOrderExeDependencies =
-  map newSimpleUnitId . elabExeDependencies
+    map newSimpleUnitId . elabExeDependencies
 
 -- | The executable dependencies (i.e., the executables we depend on);
 -- these are the executables we must add to the PATH before we invoke
 -- the setup script.
 elabExeDependencies :: ElaboratedConfiguredPackage -> [ComponentId]
 elabExeDependencies elab = map confInstId $
-  case elabPkgOrComp elab of
-    ElabPackage pkg -> CD.nonSetupDeps (pkgExeDependencies pkg)
-    ElabComponent comp -> compExeDependencies comp
+    case elabPkgOrComp elab of
+        ElabPackage pkg    -> CD.nonSetupDeps (pkgExeDependencies pkg)
+        ElabComponent comp -> compExeDependencies comp
 
 -- | This returns the paths of all the executables we depend on; we
 -- must add these paths to PATH before invoking the setup script.
@@ -849,26 +601,26 @@
 -- actually want to build something.)
 elabExeDependencyPaths :: ElaboratedConfiguredPackage -> [FilePath]
 elabExeDependencyPaths elab =
-  case elabPkgOrComp elab of
-    ElabPackage pkg -> map snd $ CD.nonSetupDeps (pkgExeDependencyPaths pkg)
-    ElabComponent comp -> map snd (compExeDependencyPaths comp)
+    case elabPkgOrComp elab of
+        ElabPackage pkg    -> map snd $ CD.nonSetupDeps (pkgExeDependencyPaths pkg)
+        ElabComponent comp -> map snd (compExeDependencyPaths comp)
 
 -- | The setup dependencies (the library dependencies of the setup executable;
 -- note that it is not legal for setup scripts to have executable
 -- dependencies at the moment.)
 elabSetupDependencies :: ElaboratedConfiguredPackage -> [(ConfiguredId, Bool)]
 elabSetupDependencies elab =
-  case elabPkgOrComp elab of
-    ElabPackage pkg -> CD.setupDeps (pkgLibDependencies pkg)
-    -- TODO: Custom setups not supported for components yet.  When
-    -- they are, need to do this differently
-    ElabComponent _ -> []
+    case elabPkgOrComp elab of
+        ElabPackage pkg -> CD.setupDeps (pkgLibDependencies pkg)
+        -- TODO: Custom setups not supported for components yet.  When
+        -- they are, need to do this differently
+        ElabComponent _ -> []
 
 elabPkgConfigDependencies :: ElaboratedConfiguredPackage -> [(PkgconfigName, Maybe PkgconfigVersion)]
-elabPkgConfigDependencies ElaboratedConfiguredPackage{elabPkgOrComp = ElabPackage pkg} =
-  pkgPkgConfigDependencies pkg
-elabPkgConfigDependencies ElaboratedConfiguredPackage{elabPkgOrComp = ElabComponent comp} =
-  compPkgConfigDependencies comp
+elabPkgConfigDependencies ElaboratedConfiguredPackage { elabPkgOrComp = ElabPackage pkg }
+    = pkgPkgConfigDependencies pkg
+elabPkgConfigDependencies ElaboratedConfiguredPackage { elabPkgOrComp = ElabComponent comp }
+    = compPkgConfigDependencies comp
 
 -- | The cache files of all our inplace dependencies which,
 -- when updated, require us to rebuild.  See #4202 for
@@ -891,22 +643,17 @@
 -- here will never work if we want to implement unchanging
 -- rebuilds.
 elabInplaceDependencyBuildCacheFiles
-  :: DistDirLayout
-  -> ElaboratedSharedConfig
-  -> ElaboratedInstallPlan
-  -> ElaboratedConfiguredPackage
-  -> [FilePath]
+    :: DistDirLayout
+    -> ElaboratedSharedConfig
+    -> ElaboratedInstallPlan
+    -> ElaboratedConfiguredPackage
+    -> [FilePath]
 elabInplaceDependencyBuildCacheFiles layout sconf plan root_elab =
-  go =<< InstallPlan.directDeps plan (nodeKey root_elab)
+    go =<< InstallPlan.directDeps plan (nodeKey root_elab)
   where
     go = InstallPlan.foldPlanPackage (const []) $ \elab -> do
-<<<<<<< HEAD
-      guard (elabBuildStyle elab == BuildInplaceOnly)
-      return $ distPackageCacheFile layout (elabDistDirParams sconf elab) "build"
-=======
             guard (isInplaceBuildStyle (elabBuildStyle elab))
             return $ distPackageCacheFile layout (elabDistDirParams sconf elab) "build"
->>>>>>> 94615d6a
 
 -- | Some extra metadata associated with an
 -- 'ElaboratedConfiguredPackage' which indicates that the "package"
@@ -915,43 +662,6 @@
 -- package work items and component work items, but I've structured
 -- it this way to minimize change to the existing code (which I
 -- don't feel qualified to rewrite.)
-<<<<<<< HEAD
-data ElaboratedComponent = ElaboratedComponent
-  { compSolverName :: CD.Component
-  -- ^ The name of the component to be built according to the solver
-  , compComponentName :: Maybe ComponentName
-  -- ^ The name of the component to be built.  Nothing if
-  -- it's a setup dep.
-  , compLibDependencies :: [ConfiguredId]
-  -- ^ The *external* library dependencies of this component.  We
-  -- pass this to the configure script.
-  , compLinkedLibDependencies :: [OpenUnitId]
-  -- ^ In a component prior to instantiation, this list specifies
-  -- the 'OpenUnitId's which, after instantiation, are the
-  -- actual dependencies of this package.  Note that this does
-  -- NOT include signature packages, which do not turn into real
-  -- ordering dependencies when we instantiate.  This is intended to be
-  -- a purely temporary field, to carry some information to the
-  -- instantiation phase. It's more precise than
-  -- 'compLibDependencies', and also stores information about internal
-  -- dependencies.
-  , compExeDependencies :: [ConfiguredId]
-  -- ^ The executable dependencies of this component (including
-  -- internal executables).
-  , compPkgConfigDependencies :: [(PkgconfigName, Maybe PkgconfigVersion)]
-  -- ^ The @pkg-config@ dependencies of the component
-  , compExeDependencyPaths :: [(ConfiguredId, FilePath)]
-  -- ^ The paths all our executable dependencies will be installed
-  -- to once they are installed.
-  , compOrderLibDependencies :: [UnitId]
-  -- ^ The UnitIds of the libraries (identifying elaborated packages/
-  -- components) that must be built before this project.  This
-  -- is used purely for ordering purposes.  It can contain both
-  -- references to definite and indefinite packages; an indefinite
-  -- UnitId indicates that we must typecheck that indefinite package
-  -- before we can build this one.
-  }
-=======
 data ElaboratedComponent
    = ElaboratedComponent {
     -- | The name of the component to be built according to the solver
@@ -989,7 +699,6 @@
     -- before we can build this one.
     compOrderLibDependencies :: [UnitId]
    }
->>>>>>> 94615d6a
   deriving (Eq, Show, Generic)
 
 instance Binary ElaboratedComponent
@@ -998,37 +707,13 @@
 -- | See 'elabOrderDependencies'.
 compOrderDependencies :: ElaboratedComponent -> [UnitId]
 compOrderDependencies comp =
-  compOrderLibDependencies comp
-    ++ compOrderExeDependencies comp
+    compOrderLibDependencies comp
+ ++ compOrderExeDependencies comp
 
 -- | See 'elabOrderExeDependencies'.
 compOrderExeDependencies :: ElaboratedComponent -> [UnitId]
 compOrderExeDependencies = map (newSimpleUnitId . confInstId) . compExeDependencies
 
-<<<<<<< HEAD
-data ElaboratedPackage = ElaboratedPackage
-  { pkgInstalledId :: InstalledPackageId
-  , pkgLibDependencies :: ComponentDeps [ConfiguredId]
-  -- ^ The exact dependencies (on other plan packages)
-  , pkgDependsOnSelfLib :: ComponentDeps [()]
-  -- ^ Components which depend (transitively) on an internally
-  -- defined library.  These are used by 'elabRequiresRegistration',
-  -- to determine if a user-requested build is going to need
-  -- a library registration
-  , pkgExeDependencies :: ComponentDeps [ConfiguredId]
-  -- ^ Dependencies on executable packages.
-  , pkgExeDependencyPaths :: ComponentDeps [(ConfiguredId, FilePath)]
-  -- ^ Paths where executable dependencies live.
-  , pkgPkgConfigDependencies :: [(PkgconfigName, Maybe PkgconfigVersion)]
-  -- ^ Dependencies on @pkg-config@ packages.
-  -- NB: this is NOT per-component (although it could be)
-  -- because Cabal library does not track per-component
-  -- pkg-config depends; it always does them all at once.
-  , pkgStanzasEnabled :: OptionalStanzaSet
-  -- ^ Which optional stanzas (ie testsuites, benchmarks) will actually
-  -- be enabled during the package configure step.
-  }
-=======
 data ElaboratedPackage
    = ElaboratedPackage {
        pkgInstalledId :: InstalledPackageId,
@@ -1064,7 +749,6 @@
        -- be enabled during the package configure step.
        pkgStanzasEnabled :: OptionalStanzaSet
      }
->>>>>>> 94615d6a
   deriving (Eq, Show, Generic)
 
 instance Binary ElaboratedPackage
@@ -1074,39 +758,27 @@
 -- which can be useful in some circumstances.
 pkgOrderDependencies :: ElaboratedPackage -> ComponentDeps [UnitId]
 pkgOrderDependencies pkg =
-<<<<<<< HEAD
-  fmap (map (newSimpleUnitId . confInstId)) (pkgLibDependencies pkg)
-    `Mon.mappend` fmap (map (newSimpleUnitId . confInstId)) (pkgExeDependencies pkg)
-=======
     fmap (map (newSimpleUnitId . confInstId)) (map fst <$> pkgLibDependencies pkg) `Mon.mappend`
     fmap (map (newSimpleUnitId . confInstId)) (pkgExeDependencies pkg)
->>>>>>> 94615d6a
 
 -- | This is used in the install plan to indicate how the package will be
 -- built.
-data BuildStyle
-  = -- | The classic approach where the package is built, then the files
+--
+data BuildStyle =
+    -- | The classic approach where the package is built, then the files
     -- installed into some location and the result registered in a package db.
     --
     -- If the package came from a tarball then it's built in a temp dir and
     -- the results discarded.
     BuildAndInstall
-<<<<<<< HEAD
-  | -- | The package is built, but the files are not installed anywhere,
-=======
 
     -- | For 'OnDisk': The package is built, but the files are not installed anywhere,
->>>>>>> 94615d6a
     -- rather the build dir is kept and the package is registered inplace.
     --
     -- Such packages can still subsequently be installed.
     --
     -- Typically 'BuildAndInstall' packages will only depend on other
     -- 'BuildAndInstall' style packages and not on 'BuildInplaceOnly' ones.
-<<<<<<< HEAD
-    BuildInplaceOnly
-  deriving (Eq, Show, Generic)
-=======
     --
     -- For 'InMemory':  Built in-memory only using GHC multi-repl, they are not built or installed
     -- anywhere on disk. BuildInMemory packages can't be depended on by BuildAndInstall nor BuildInplaceOnly packages
@@ -1133,30 +805,21 @@
 
 instance Binary MemoryOrDisk
 instance Structured MemoryOrDisk
->>>>>>> 94615d6a
 
 instance Semigroup BuildStyle where
-<<<<<<< HEAD
-  BuildInplaceOnly <> _ = BuildInplaceOnly
-  _ <> BuildInplaceOnly = BuildInplaceOnly
-  _ <> _ = BuildAndInstall
+  -- 'BuildAndInstall' i.e. the smallest / first constructor is the unit.
+  (<>) = max
+
 instance Monoid BuildStyle where
   mempty = BuildAndInstall
-  mappend = (<>)
-=======
-  -- 'BuildAndInstall' i.e. the smallest / first constructor is the unit.
-  (<>) = max
-
-instance Monoid BuildStyle where
-  mempty = BuildAndInstall
 
 instance Binary BuildStyle
 instance Structured BuildStyle
->>>>>>> 94615d6a
 
 type CabalFileText = LBS.ByteString
 
 type ElaboratedReadyPackage = GenericReadyPackage ElaboratedConfiguredPackage
+
 
 ---------------------------
 -- Build targets
@@ -1164,6 +827,7 @@
 
 -- | Specific targets within a package or component to act on e.g. to build,
 -- haddock or open a repl.
+--
 data ComponentTarget = ComponentTarget ComponentName SubComponentTarget
   deriving (Eq, Ord, Show, Generic)
 
@@ -1174,14 +838,14 @@
 -- to a Cabal Setup script.
 showComponentTarget :: PackageId -> ComponentTarget -> String
 showComponentTarget pkgid =
-  Cabal.showBuildTarget pkgid . toBuildTarget
+    Cabal.showBuildTarget pkgid . toBuildTarget
   where
     toBuildTarget :: ComponentTarget -> Cabal.BuildTarget
     toBuildTarget (ComponentTarget cname subtarget) =
       case subtarget of
-        WholeComponent -> Cabal.BuildTargetComponent cname
-        ModuleTarget mname -> Cabal.BuildTargetModule cname mname
-        FileTarget fname -> Cabal.BuildTargetFile cname fname
+        WholeComponent     -> Cabal.BuildTargetComponent cname
+        ModuleTarget mname -> Cabal.BuildTargetModule    cname mname
+        FileTarget   fname -> Cabal.BuildTargetFile      cname fname
 
 showTestComponentTarget :: PackageId -> ComponentTarget -> Maybe String
 showTestComponentTarget _ (ComponentTarget (CTestName n) _) = Just $ prettyShow n
@@ -1189,7 +853,7 @@
 
 isTestComponentTarget :: ComponentTarget -> Bool
 isTestComponentTarget (ComponentTarget (CTestName _) _) = True
-isTestComponentTarget _ = False
+isTestComponentTarget _                                 = False
 
 showBenchComponentTarget :: PackageId -> ComponentTarget -> Maybe String
 showBenchComponentTarget _ (ComponentTarget (CBenchName n) _) = Just $ prettyShow n
@@ -1197,24 +861,24 @@
 
 isBenchComponentTarget :: ComponentTarget -> Bool
 isBenchComponentTarget (ComponentTarget (CBenchName _) _) = True
-isBenchComponentTarget _ = False
+isBenchComponentTarget _                                  = False
 
 isForeignLibComponentTarget :: ComponentTarget -> Bool
 isForeignLibComponentTarget (ComponentTarget (CFLibName _) _) = True
-isForeignLibComponentTarget _ = False
+isForeignLibComponentTarget _                                 = False
 
 isExeComponentTarget :: ComponentTarget -> Bool
-isExeComponentTarget (ComponentTarget (CExeName _) _) = True
-isExeComponentTarget _ = False
+isExeComponentTarget (ComponentTarget (CExeName _) _ ) = True
+isExeComponentTarget _                                 = False
 
 isSubLibComponentTarget :: ComponentTarget -> Bool
 isSubLibComponentTarget (ComponentTarget (CLibName (LSubLibName _)) _) = True
-isSubLibComponentTarget _ = False
+isSubLibComponentTarget _                                              = False
 
 componentOptionalStanza :: CD.Component -> Maybe OptionalStanza
-componentOptionalStanza (CD.ComponentTest _) = Just TestStanzas
+componentOptionalStanza (CD.ComponentTest _)  = Just TestStanzas
 componentOptionalStanza (CD.ComponentBench _) = Just BenchStanzas
-componentOptionalStanza _ = Nothing
+componentOptionalStanza _                     = Nothing
 
 ---------------------------
 -- Setup.hs script policy
@@ -1236,11 +900,11 @@
 -- while in case 4 we can use the internal library API. In case 3 we also have
 -- to build an external Setup.hs script because the package needs a later
 -- Cabal lib version than we can support internally.
-data SetupScriptStyle
-  = SetupCustomExplicitDeps
-  | SetupCustomImplicitDeps
-  | SetupNonCustomExternalLib
-  | SetupNonCustomInternalLib
+--
+data SetupScriptStyle = SetupCustomExplicitDeps
+                      | SetupCustomImplicitDeps
+                      | SetupNonCustomExternalLib
+                      | SetupNonCustomInternalLib
   deriving (Eq, Show, Generic, Typeable)
 
 instance Binary SetupScriptStyle
