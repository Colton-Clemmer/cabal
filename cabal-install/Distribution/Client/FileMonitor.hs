{-# LANGUAGE CPP, DeriveGeneric, DeriveFunctor, GeneralizedNewtypeDeriving,
             NamedFieldPuns, BangPatterns #-}
{-# OPTIONS_GHC -fno-warn-orphans #-}

-- | An abstraction to help with re-running actions when files or other
-- input values they depend on have changed.
--
module Distribution.Client.FileMonitor (

  -- * Declaring files to monitor
  MonitorFilePath(..),
  FilePathGlob(..),
  monitorFileSearchPath,
  monitorFileHashedSearchPath,

  -- * Creating and checking sets of monitored files
  FileMonitor(..),
  newFileMonitor,
  MonitorChanged(..),
  MonitorChangedReason(..),
  checkFileMonitorChanged,
  updateFileMonitor,
  MonitorTimestamp,
  beginUpdateFileMonitor,

  matchFileGlob,
  isTrivialFilePathGlob,
  ) where


#if MIN_VERSION_containers(0,5,0)
import           Data.Map.Strict (Map)
import qualified Data.Map.Strict as Map
#else
import           Data.Map        (Map)
import qualified Data.Map        as Map
#endif
import qualified Data.ByteString.Lazy as BS
import           Distribution.Compat.Binary
import qualified Distribution.Compat.Binary as Binary
#if !MIN_VERSION_base(4,8,0)
import           Data.Traversable (traverse)
#endif
import qualified Data.Hashable as Hashable
import           Data.List (sort)
<<<<<<< HEAD
#if MIN_VERSION_directory(1,2,0)
import           Data.Time (UTCTime(..), Day(..), getCurrentTime)
#else
import           System.Time (ClockTime(..), getClockTime)
#endif
=======
>>>>>>> bed80a8f

#if !MIN_VERSION_base(4,8,0)
import           Control.Applicative
#endif
import           Control.Monad
import           Control.Monad.Trans (MonadIO, liftIO)
import           Control.Monad.State (StateT)
import qualified Control.Monad.State as State
import           Control.Monad.Except (ExceptT, runExceptT, throwError)
import           Control.Exception

import           Distribution.Text
import           Distribution.Compat.ReadP ((<++))
import qualified Distribution.Compat.ReadP as ReadP
import qualified Text.PrettyPrint as Disp

import           Distribution.Client.Compat.Time
import           Distribution.Client.Glob
import           Distribution.Simple.Utils (handleDoesNotExist, writeFileAtomic)
import           Distribution.Client.Utils (mergeBy, MergeResult(..))

import           System.FilePath
import           System.Directory
import           System.IO
import           GHC.Generics (Generic)


------------------------------------------------------------------------------
-- Types for specifying files to monitor
--


-- | A description of a file (or set of files) to monitor for changes.
--
-- All file paths here are relative to a common directory (e.g. project root).
--
data MonitorFilePath =

     -- | Monitor a single file for changes, based on its modification time.
     -- The monitored file is considered to have changed if it no longer
     -- exists or if its modification time has changed.
     --
     MonitorFile !FilePath

     -- | Monitor a single file for changes, based on its modification time
     -- and content hash. The monitored file is considered to have changed if
     -- it no longer exists or if its modification time and content hash have
     -- changed.
     --
   | MonitorFileHashed !FilePath

     -- | Monitor a single non-existent file for changes. The monitored file
     -- is considered to have changed if it exists.
     --
   | MonitorNonExistentFile !FilePath

     -- | Monitor a set of files identified by a file glob. The monitored glob
     -- is considered to have changed if the set of files matching the glob
     -- changes (i.e. creations or deletions), or if the modification time and
     -- content hash of any matching file has changed.
     --
   | MonitorFileGlob !FilePathGlob
     -- Note: currently file globs always use mtime+hash, so they're the
     -- equivalent of MonitorFileHashed above. If we need globed files with
     -- only mtime then it's perfectly ok to add it.

  deriving (Eq, Show, Generic)

instance Binary MonitorFilePath

-- | A file path specified by globbing
--
data FilePathGlob
   = GlobDir  !Glob !FilePathGlob
   | GlobFile !Glob
  deriving (Eq, Show, Generic)

instance Binary FilePathGlob

-- | Creates a list of files to monitor when you search for a file which
-- unsuccessfully looked in @notFoundAtPaths@ before finding it at
-- @foundAtPath@.
monitorFileSearchPath :: [FilePath] -> FilePath -> [MonitorFilePath]
monitorFileSearchPath notFoundAtPaths foundAtPath =
    MonitorFile foundAtPath
  : map MonitorNonExistentFile notFoundAtPaths

-- | Similar to 'monitorFileSearchPath', but also instructs us to
-- monitor the hash of the found file.
monitorFileHashedSearchPath :: [FilePath] -> FilePath -> [MonitorFilePath]
monitorFileHashedSearchPath notFoundAtPaths foundAtPath =
    MonitorFileHashed foundAtPath
  : map MonitorNonExistentFile notFoundAtPaths


------------------------------------------------------------------------------
-- Implementation types, files status
--

-- | The state necessary to determine whether a set of monitored
-- files has changed.  It consists of two parts: a set of specific
-- files to be monitored (index by their path), and a list of
-- globs, which monitor may files at once.
data MonitorStateFileSet
   = MonitorStateFileSet !(Map FilePath MonitorStateFile)
                         ![MonitorStateGlob]
  deriving Show

type Hash = Int
<<<<<<< HEAD

#if MIN_VERSION_directory(1,2,0)
type ModTime = UTCTime
getCurrentModTime :: IO ModTime
getCurrentModTime = Data.Time.getCurrentTime
#else
type ModTime = ClockTime
getCurrentModTime :: IO ModTime
getCurrentModTime = System.Time.getClockTime
#endif
=======
>>>>>>> bed80a8f

-- | The state necessary to determine whether a monitored file has changed.
--
-- This covers all the cases of 'MonitorFilePath' except for globs which is
-- covered separately by 'MonitorStateGlob'.
--
<<<<<<< HEAD
-- The @Maybe ModTime@ is to cover the case where the we already consider the
-- file to have changed, either because it had already changed by the time we
-- did the snapshot (i.e. too new, changed since start of update process) or it
-- no longer existes at all.
=======
-- The @Maybe ModTime@ is to cover the case where we already consider the
-- file to have changed, either because it had already changed by the time we
-- did the snapshot (i.e. too new, changed since start of update process) or it
-- no longer exists at all.
>>>>>>> bed80a8f
--
data MonitorStateFile
   = MonitorStateFile       !(Maybe ModTime) -- ^ cached file mtime
   | MonitorStateFileHashed !(Maybe ModTime)
                            !Hash            -- ^ cached mtime and content hash
   | MonitorStateFileNonExistent
  deriving (Show, Generic)

instance Binary MonitorStateFile

-- | The state necessary to determine whether the files matched by a globbing
-- match have changed.
--
data MonitorStateGlob
   = MonitorStateGlobDirs
       !Glob !FilePathGlob
       !ModTime
       ![(FilePath, MonitorStateGlob)] -- invariant: sorted

   | MonitorStateGlobFiles
       !Glob
       !ModTime
       ![(FilePath, Maybe ModTime, Hash)] -- invariant: sorted
  deriving (Show, Generic)

instance Binary MonitorStateGlob

-- | We can build a 'MonitorStateFileSet' from a set of 'MonitorFilePath' by
-- inspecting the state of the file system, and we can go in the reverse
-- direction by just forgetting the extra info.
--
reconstructMonitorFilePaths :: MonitorStateFileSet -> [MonitorFilePath]
reconstructMonitorFilePaths (MonitorStateFileSet singlePaths globPaths) =
    Map.foldrWithKey (\k x r -> getSinglePath k x : r)
                     (map getGlobPath globPaths)
                     singlePaths
  where
    getSinglePath filepath monitorState =
      case monitorState of
        MonitorStateFile{}          -> MonitorFile            filepath
        MonitorStateFileHashed{}    -> MonitorFileHashed      filepath
        MonitorStateFileNonExistent -> MonitorNonExistentFile filepath

    getGlobPath (MonitorStateGlobDirs  glob globs _ _) =
      MonitorFileGlob (GlobDir  glob globs)
    getGlobPath (MonitorStateGlobFiles glob       _ _) =
      MonitorFileGlob (GlobFile glob)

------------------------------------------------------------------------------
-- Checking the status of monitored files
--

-- | A monitor for detecting changes to a set of files. It can be used to
-- efficiently test if any of a set of files (specified individually or by
-- glob patterns) has changed since some snapshot. In addition, it also checks
-- for changes in a value (of type @a@), and when there are no changes in
-- either it returns a saved value (of type @b@).
--
-- The main use case looks like this: suppose we have some expensive action
-- that depends on certain pure inputs and reads some set of files, and
-- produces some pure result. We want to avoid re-running this action when it
-- would produce the same result. So we need to monitor the files the action
-- looked at, the other pure input values, and we need to cache the result.
-- Then at some later point, if the input value didn't change, and none of the
-- files changed, then we can re-use the cached result rather than re-running
-- the action.
--
-- This can be achieved using a 'FileMonitor'. Each 'FileMonitor' instance
-- saves state in a disk file, so the file for that has to be specified,
-- making sure it is unique. The pattern is to use 'checkFileMonitorChanged'
-- to see if there's been any change. If there is, re-run the action, keeping
-- track of the files, then use 'updateFileMonitor' to record the current
-- set of files to monitor, the current input value for the action, and the
-- result of the action.
--
-- The typical occurrence of this pattern is captured by 'rerunIfChanged'
-- and the 'Rebuild' monad. More complicated cases may need to use
-- 'checkFileMonitorChanged' and 'updateFileMonitor' directly.
--
data FileMonitor a b
   = FileMonitor {

       -- | The file where this 'FileMonitor' should store its state.
       --
       fileMonitorCacheFile :: FilePath,

       -- | Compares a new cache key with old one to determine if a
       -- corresponding cached value is still valid.
       --
       -- Typically this is just an equality test, but in some
       -- circumstances it can make sense to do things like subset
       -- comparisons.
       --
       -- The first arg is the new value, the second is the old cached value.
       --
       fileMonitorKeyValid :: a -> a -> Bool,

       -- | When this mode is enabled, if 'checkFileMonitorChanged' returns
       -- 'MonitoredValueChanged' then we have the guarantee that no files
       -- changed, that the value change was the only change. In the default
       -- mode no such guarantee is provided which is slightly faster.
       --
       fileMonitorCheckIfOnlyValueChanged :: Bool
  }

-- | Define a new file monitor.
--
-- It's best practice to define file monitor values once, and then use the
-- same value for 'checkFileMonitorChanged' and 'updateFileMonitor' as this
-- ensures you get the same types @a@ and @b@ for reading and writing.
--
-- The path of the file monitor itself must be unique because it keeps state
-- on disk and these would clash.
--
newFileMonitor :: Eq a => FilePath -- ^ The file to cache the state of the
                                   -- file monitor. Must be unique.
                       -> FileMonitor a b
newFileMonitor path = FileMonitor path (==) False

-- | The result of 'checkFileMonitorChanged': either the monitored files or
-- value changed (and it tells us which it was) or nothing changed and we get
-- the cached result.
--
data MonitorChanged a b =
     -- | The monitored files and value did not change. The cached result is
     -- @b@.
     --
     -- The set of monitored files is also returned. This is useful
     -- for composing or nesting 'FileMonitor's.
     MonitorUnchanged b [MonitorFilePath]

     -- | The monitor found that something changed. The reason is given.
     --
   | MonitorChanged (MonitorChangedReason a)
  deriving Show

-- | What kind of change 'checkFileMonitorChanged' detected.
--
data MonitorChangedReason a =

     -- | One of the files changed (existence, file type, mtime or file
     -- content, depending on the 'MonitorFilePath' in question)
     MonitoredFileChanged FilePath

     -- | The pure input value changed.
     --
     -- The previous cached key value is also returned. This is sometimes
     -- useful when using a 'fileMonitorKeyValid' function that is not simply
     -- '(==)', when invalidation can be partial. In such cases it can make
     -- sense to 'updateFileMonitor' with a key value that's a combination of
     -- the new and old (e.g. set union).
   | MonitoredValueChanged a

     -- | There was no saved monitor state, cached value etc. Ie the file
     -- for the 'FileMonitor' does not exist.
   | MonitorFirstRun

     -- | There was existing state, but we could not read it. This typically
     -- happens when the code has changed compared to an existing 'FileMonitor'
     -- cache file and type of the input value or cached value has changed such
     -- that we cannot decode the values. This is completely benign as we can
     -- treat is just as if there were no cache file and re-run.
   | MonitorCorruptCache
  deriving (Eq, Show, Functor)

-- | Test if the input value or files monitored by the 'FileMonitor' have
-- changed. If not, return the cached value.
--
-- See 'FileMonitor' for a full explanation.
--
checkFileMonitorChanged
  :: (Binary a, Binary b)
  => FileMonitor a b            -- ^ cache file path
  -> FilePath                   -- ^ root directory
  -> a                          -- ^ guard or key value
  -> IO (MonitorChanged a b)    -- ^ did the key or any paths change?
checkFileMonitorChanged
    monitor@FileMonitor { fileMonitorKeyValid,
                          fileMonitorCheckIfOnlyValueChanged }
    root currentKey =

    -- Consider it a change if the cache file does not exist,
    -- or we cannot decode it. Sadly ErrorCall can still happen, despite
    -- using decodeFileOrFail, e.g. Data.Char.chr errors

    handleDoesNotExist (MonitorChanged MonitorFirstRun) $
    handleErrorCall    (MonitorChanged MonitorCorruptCache) $
          readCacheFile monitor
      >>= either (\_ -> return (MonitorChanged MonitorCorruptCache))
                 checkStatusCache

  where
    checkStatusCache (cachedFileStatus, cachedKey, cachedResult) = do
        change <- checkForChanges
        case change of
          Just reason -> return (MonitorChanged reason)
          Nothing     -> return (MonitorUnchanged cachedResult monitorFiles)
            where monitorFiles = reconstructMonitorFilePaths cachedFileStatus
      where
        -- In fileMonitorCheckIfOnlyValueChanged mode we want to guarantee that
        -- if we return MonitoredValueChanged that only the value changed.
        -- We do that by checkin for file changes first. Otherwise it makes
        -- more sense to do the cheaper test first.
        checkForChanges
          | fileMonitorCheckIfOnlyValueChanged
          = checkFileChange cachedFileStatus cachedKey cachedResult
              `mplusMaybeT`
            checkValueChange cachedKey

          | otherwise
          = checkValueChange cachedKey
              `mplusMaybeT`
            checkFileChange cachedFileStatus cachedKey cachedResult

    mplusMaybeT :: Monad m => m (Maybe a) -> m (Maybe a) -> m (Maybe a)
    mplusMaybeT ma mb = do
      mx <- ma
      case mx of
        Nothing -> mb
        Just x  -> return (Just x)

    -- Check if the guard value has changed
    checkValueChange cachedKey
      | not (fileMonitorKeyValid currentKey cachedKey)
      = return (Just (MonitoredValueChanged cachedKey))
      | otherwise
      = return Nothing

    -- Check if any file has changed
    checkFileChange cachedFileStatus cachedKey cachedResult = do
      res <- probeFileSystem root cachedFileStatus
      case res of
        -- Some monitored file has changed
        Left changedPath ->
          return (Just (MonitoredFileChanged (normalise changedPath)))

        -- No monitored file has changed
        Right (cachedFileStatus', cacheStatus) -> do

          -- But we might still want to update the cache
          whenCacheChanged cacheStatus $
            rewriteCacheFile monitor cachedFileStatus' cachedKey cachedResult

          return Nothing

-- | Helper for reading the cache file.
--
-- This determines the type and format of the binary cache file.
--
readCacheFile :: (Binary a, Binary b)
              => FileMonitor a b
              -> IO (Either String (MonitorStateFileSet, a, b))
readCacheFile FileMonitor {fileMonitorCacheFile} =
    withBinaryFile fileMonitorCacheFile ReadMode $ \hnd ->
      Binary.decodeOrFailIO =<< BS.hGetContents hnd

-- | Helper for writing the cache file.
--
-- This determines the type and format of the binary cache file.
--
rewriteCacheFile :: (Binary a, Binary b)
                 => FileMonitor a b
                 -> MonitorStateFileSet -> a -> b -> IO ()
rewriteCacheFile FileMonitor {fileMonitorCacheFile} fileset key result =
    writeFileAtomic fileMonitorCacheFile $
      Binary.encode (fileset, key, result)

-- | Probe the file system to see if any of the monitored files have changed.
--
-- It returns Nothing if any file changed, or returns a possibly updated
-- file 'MonitorStateFileSet' plus an indicator of whether it actually changed.
--
-- We may need to update the cache since there may be changes in the filesystem
-- state which don't change any of our affected files.
--
-- Consider the glob @{proj1,proj2}\/\*.cabal@. Say we first run and find a
-- @proj1@ directory containing @proj1.cabal@ yet no @proj2@. If we later run
-- and find @proj2@ was created, yet contains no files matching @*.cabal@ then
-- we want to update the cache despite no changes in our relevant file set.
-- Specifically, we should add an mtime for this directory so we can avoid
-- re-traversing the directory in future runs.
--
probeFileSystem :: FilePath -> MonitorStateFileSet
                -> IO (Either FilePath (MonitorStateFileSet, CacheChanged))
probeFileSystem root (MonitorStateFileSet singlePaths globPaths) =
  runChangedM $
    MonitorStateFileSet
      <$> traverseWithKey (probeFileStatus root)     singlePaths
      <*> traverse        (probeGlobStatus root ".") globPaths

traverseWithKey :: (Applicative t, Eq k)
                => (k -> a -> t b) -> Map k a -> t (Map k b)
#if MIN_VERSION_containers(0,5,0)
traverseWithKey = Map.traverseWithKey
#else
traverseWithKey f = fmap Map.fromAscList
                  . traverse (\(k, v) -> (,) k <$> f k v)
                  . Map.toAscList
#endif


-----------------------------------------------
-- Monad for checking for file system changes
--
-- We need to be able to bail out if we detect a change (using ExceptT),
-- but if there's no change we need to be able to rebuild the monitor
-- state. And we want to optimise that rebuilding by keeping track if
-- anything actually changed (using StateT), so that in the typical case
-- we can avoid rewriting the state file.

newtype ChangedM a = ChangedM (StateT CacheChanged (ExceptT FilePath IO) a)
  deriving (Functor, Applicative, Monad, MonadIO)

runChangedM :: ChangedM a -> IO (Either FilePath (a, CacheChanged))
runChangedM (ChangedM action) =
  runExceptT $ State.runStateT action CacheUnchanged

somethingChanged :: FilePath -> ChangedM a
somethingChanged path = ChangedM $ throwError path

cacheChanged :: ChangedM ()
cacheChanged = ChangedM $ State.put CacheChanged

data CacheChanged = CacheChanged | CacheUnchanged

whenCacheChanged :: Monad m => CacheChanged -> m () -> m ()
whenCacheChanged CacheChanged action = action
whenCacheChanged CacheUnchanged _    = return ()

----------------------

-- | Probe the file system to see if a single monitored file has changed.
--
probeFileStatus :: FilePath -> FilePath -> MonitorStateFile
                -> ChangedM MonitorStateFile
probeFileStatus root file cached = do
    case cached of
      MonitorStateFile Nothing      -> somethingChanged file
      MonitorStateFile (Just mtime) ->
        probeFileModificationTime root file mtime

      MonitorStateFileHashed Nothing      _    -> somethingChanged file
      MonitorStateFileHashed (Just mtime) hash ->
        probeFileModificationTimeAndHash root file mtime hash

      MonitorStateFileNonExistent -> probeFileNonExistence root file

    return cached


-- | Probe the file system to see if a monitored file glob has changed.
--
probeGlobStatus :: FilePath      -- ^ root path
                -> FilePath      -- ^ path of the directory we are looking in
                                 --  relative to @root@
                -> MonitorStateGlob
                -> ChangedM MonitorStateGlob
probeGlobStatus root dirName
                (MonitorStateGlobDirs glob globPath mtime children) = do
    change <- liftIO $ checkDirectoryModificationTime (root </> dirName) mtime
    case change of
      Nothing -> do
        children' <- sequence
          [ do fstate' <- probeGlobStatus root (dirName </> fname) fstate
               return (fname, fstate')
          | (fname, fstate) <- children ]
        return $! MonitorStateGlobDirs glob globPath mtime children'

      Just mtime' -> do
        -- directory modification time changed:
        -- a matching subdir may have been added or deleted
        matches <- filterM (\entry -> let subdir = root </> dirName </> entry
                                       in liftIO $ doesDirectoryExist subdir)
                 . filter (globMatches glob)
               =<< liftIO (getDirectoryContents (root </> dirName))

        children' <- mapM probeMergeResult $
                          mergeBy (\(path1,_) path2 -> compare path1 path2)
                                  children
                                  (sort matches)
        return $! MonitorStateGlobDirs glob globPath mtime' children'
        -- Note that just because the directory has changed, we don't force
        -- a cache rewrite with 'cacheChanged' since that has some cost, and
        -- all we're saving is scanning the directory. But we do rebuild the
        -- cache with the new mtime', so that if the cache is rewritten for
        -- some other reason, we'll take advantage of that.

  where
    probeMergeResult :: MergeResult (FilePath, MonitorStateGlob) FilePath
                     -> ChangedM (FilePath, MonitorStateGlob)

    -- Only in cached (directory deleted)
    probeMergeResult (OnlyInLeft (path, fstate)) =
      case allMatchingFiles (dirName </> path) fstate of
        [] -> return (path, fstate)
        -- Strictly speaking we should be returning 'CacheChanged' above
        -- as we should prune the now-missing 'MonitorStateGlob'. However
        -- we currently just leave these now-redundant entries in the
        -- cache as they cost no IO and keeping them allows us to avoid
        -- rewriting the cache.
        (file:_) -> somethingChanged file

    -- Only in current filesystem state (directory added)
    probeMergeResult (OnlyInRight path) = do
      fstate <- liftIO $ buildMonitorStateGlob Nothing Map.empty
                           root (dirName </> path) globPath
      case allMatchingFiles (dirName </> path) fstate of
        (file:_) -> somethingChanged file
        -- This is the only case where we use 'cacheChanged' because we can
        -- have a whole new dir subtree (of unbounded size and cost), so we
        -- need to save the state of that new subtree in the cache.
        [] -> cacheChanged >> return (path, fstate)

    -- Found in path
    probeMergeResult (InBoth (path, fstate) _) = do
      fstate' <- probeGlobStatus root (dirName </> path) fstate
      return (path, fstate')

    -- | Does a 'MonitorStateGlob' have any relevant files within it?
    allMatchingFiles :: FilePath -> MonitorStateGlob -> [FilePath]
    allMatchingFiles dir (MonitorStateGlobFiles _ _   entries) =
      [ dir </> fname | (fname, _, _) <- entries ]
    allMatchingFiles dir (MonitorStateGlobDirs  _ _ _ entries) =
      [ res
      | (subdir, fstate) <- entries
      , res <- allMatchingFiles (dir </> subdir) fstate ]


probeGlobStatus root dirName (MonitorStateGlobFiles glob mtime children) = do
    change <- liftIO $ checkDirectoryModificationTime (root </> dirName) mtime
    mtime' <- case change of
      Nothing     -> return mtime
      Just mtime' -> do
        -- directory modification time changed:
        -- a matching file may have been added or deleted
        matches <- filterM (\entry -> let file = root </> dirName </> entry
                                       in liftIO $ doesFileExist file)
                 . filter (globMatches glob)
               =<< liftIO (getDirectoryContents (root </> dirName))

        mapM_ probeMergeResult $
              mergeBy (\(path1,_,_) path2 -> compare path1 path2)
                      children
                      (sort matches)
        return mtime'

    -- Check that none of the children have changed
    forM_ children $ \(file, mfmtime, fhash) ->
        case mfmtime of
          Nothing     -> somethingChanged file
          Just fmtime -> probeFileModificationTimeAndHash
                           root (dirName </> file) fmtime fhash

    return (MonitorStateGlobFiles glob mtime' children)
    -- Again, we don't force a cache rewite with 'cacheChanged', but we do use
    -- the new mtime' if any.
  where
    probeMergeResult :: MergeResult (FilePath, Maybe ModTime, Hash) FilePath
                     -> ChangedM ()
    probeMergeResult mr = case mr of
      InBoth _ _               -> return ()
    -- this is just to be able to accurately report which file changed:
      OnlyInLeft  (path, _, _) -> somethingChanged (dirName </> path)
      OnlyInRight path         -> somethingChanged (dirName </> path)

------------------------------------------------------------------------------

-- | Update the input value and the set of files monitored by the
-- 'FileMonitor', plus the cached value that may be returned in future.
--
-- This takes a snapshot of the state of the monitored files right now, so
-- 'checkFileMonitorChanged' will look for file system changes relative to
-- this snapshot.
--
-- This is typically done once the action has been completed successfully and
-- we have the action's result and we know what files it looked at. See
-- 'FileMonitor' for a full explanation.
--
-- If we do take the snapshot after the action has completed then we have a
-- problem. The problem is that files might have changed /while/ the action was
-- running but /after/ the action read them. If we take the snapshot after the
-- action completes then we will miss these changes. The solution is to record
-- a timestamp before beginning execution of the action and then we make the
-- conservative assumption that any file that has changed since then has
-- already changed, ie the file monitor state for these files will be such that
-- 'checkFileMonitorChanged' will report that they have changed.
--
-- So if you do use 'updateFileMonitor' after the action (so you can discover
-- the files used rather than predicting them in advance) then use
-- 'beginUpdateFileMonitor' to get a timestamp and pass that. Alternatively,
-- if you take the snapshot in advance of the action, or you're not monitoring
-- any files then you can use @Nothing@ for the timestamp parameter.
--
updateFileMonitor
  :: (Binary a, Binary b)
  => FileMonitor a b          -- ^ cache file path
  -> FilePath                 -- ^ root directory
  -> Maybe MonitorTimestamp   -- ^ timestamp when the update action started
  -> [MonitorFilePath]        -- ^ files of interest relative to root
  -> a                        -- ^ the current key value
  -> b                        -- ^ the current result value
  -> IO ()
updateFileMonitor monitor root startTime monitorFiles
                  cachedKey cachedResult = do
    hashcache <- readCacheFileHashes monitor
    msfs <- buildMonitorStateFileSet startTime hashcache root monitorFiles
    rewriteCacheFile monitor msfs cachedKey cachedResult

-- | A timestamp to help with the problem of file changes during actions.
-- See 'updateFileMonitor' for details.
--
newtype MonitorTimestamp = MonitorTimestamp ModTime

-- | Record a timestamp at the beginning of an action, and when the action
-- completes call 'updateFileMonitor' passing it the timestamp.
-- See 'updateFileMonitor' for details.
--
beginUpdateFileMonitor :: IO MonitorTimestamp
<<<<<<< HEAD
beginUpdateFileMonitor = MonitorTimestamp <$> getCurrentModTime
=======
beginUpdateFileMonitor = MonitorTimestamp <$> getCurTime
>>>>>>> bed80a8f

-- | Take the snapshot of the monitored files. That is, given the
-- specification of the set of files we need to monitor, inspect the state
-- of the file system now and collect the information we'll need later to
-- determine if anything has changed.
--
buildMonitorStateFileSet :: Maybe MonitorTimestamp -- ^ optional: timestamp
                                              -- of the start of the action
                         -> FileHashCache     -- ^ existing file hashes
                         -> FilePath          -- ^ root directory
                         -> [MonitorFilePath] -- ^ patterns of interest
                                              --   relative to root
                         -> IO MonitorStateFileSet
buildMonitorStateFileSet mstartTime hashcache root =
    go Map.empty []
  where
    go :: Map FilePath MonitorStateFile -> [MonitorStateGlob]
       -> [MonitorFilePath] -> IO MonitorStateFileSet
    go !singlePaths !globPaths [] =
      return (MonitorStateFileSet singlePaths globPaths)

<<<<<<< HEAD
    go !singlePaths !globPaths (MonitorFile path : monitors) = do
      let file = root </> path
      monitorState <- handleDoesNotExist (MonitorStateFile Nothing) $ do
        mtime <- getModificationTime file
        if changedDuringUpdate mstartTime mtime
          then return (MonitorStateFile Nothing)
          else return (MonitorStateFile (Just mtime))
      let singlePaths' = Map.insert path monitorState singlePaths
      go singlePaths' globPaths monitors

    go !singlePaths !globPaths (MonitorFileHashed path : monitors) = do
      let file = root </> path
      monitorState <- handleDoesNotExist (MonitorStateFileHashed Nothing 0) $ do
        mtime <- getModificationTime file
        if changedDuringUpdate mstartTime mtime
          then return (MonitorStateFileHashed Nothing 0)
          else do hash <- case lookupFileHashCache hashcache path mtime of
                            Just hash -> return hash
                            Nothing   -> readFileHash file
                  return (MonitorStateFileHashed (Just mtime) hash)
      let singlePaths' = Map.insert path monitorState singlePaths
=======
    go !singlePaths !globPaths (MonitorFile file : monitors) = do
      let absfile = root </> file
      monitorState <- handleDoesNotExist (MonitorStateFile Nothing) $ do
        mtime <- getModTime absfile
        if changedDuringUpdate mstartTime mtime
          then return (MonitorStateFile Nothing)
          else return (MonitorStateFile (Just mtime))
      let singlePaths' = Map.insert file monitorState singlePaths
      go singlePaths' globPaths monitors

    go !singlePaths !globPaths (MonitorFileHashed file : monitors) = do
      let absfile = root </> file
      monitorState <- handleDoesNotExist (MonitorStateFileHashed Nothing 0) $ do
        mtime <- getModTime absfile
        if changedDuringUpdate mstartTime mtime
          then return (MonitorStateFileHashed Nothing 0)
          else do hash <- getFileHash hashcache file absfile mtime
                  return (MonitorStateFileHashed (Just mtime) hash)
      let singlePaths' = Map.insert file monitorState singlePaths
>>>>>>> bed80a8f
      go singlePaths' globPaths monitors

    go !singlePaths !globPaths (MonitorNonExistentFile path : monitors) = do
      let singlePaths' = Map.insert path MonitorStateFileNonExistent singlePaths
      go singlePaths' globPaths monitors

    go !singlePaths !globPaths (MonitorFileGlob globPath : monitors) = do
      monitorState <- buildMonitorStateGlob mstartTime hashcache
                                            root "." globPath
      go singlePaths (monitorState : globPaths) monitors

-- | If we have a timestamp for the beginning of the update, then any file
-- mtime later than this means that it changed during the update and we ought
-- to consider the file as already changed.
--
changedDuringUpdate :: Maybe MonitorTimestamp -> ModTime -> Bool
changedDuringUpdate (Just (MonitorTimestamp startTime)) mtime
                        = mtime > startTime
changedDuringUpdate _ _ = False

-- | Much like 'buildMonitorStateFileSet' but for the somewhat complicated case
-- of a file glob.
--
-- This gets used both by 'buildMonitorStateFileSet' when we're taking the
-- file system snapshot, but also by 'probeGlobStatus' as part of checking
-- the monitored (globed) files for changes when we find a whole new subtree.
--
buildMonitorStateGlob :: Maybe MonitorTimestamp -- ^ start time of update
                      -> FileHashCache     -- ^ existing file hashes
                      -> FilePath     -- ^ the root directory
                      -> FilePath     -- ^ directory we are examining
                                      --   relative to the root
                      -> FilePathGlob -- ^ the matching glob
                      -> IO MonitorStateGlob
buildMonitorStateGlob mstartTime hashcache root dir globPath = do
<<<<<<< HEAD
    dirEntries <- getDirectoryContents (root </> dir)
    dirMTime   <- getModificationTime (root </> dir)
=======
    let absdir = root </> dir
    dirEntries <- getDirectoryContents absdir
    dirMTime   <- getModTime absdir
>>>>>>> bed80a8f
    case globPath of
      GlobDir glob globPath' -> do
        subdirs <- filterM (\subdir -> doesDirectoryExist (absdir </> subdir))
                 $ filter (globMatches glob) dirEntries
        subdirStates <-
          forM (sort subdirs) $ \subdir -> do
            fstate <- buildMonitorStateGlob mstartTime hashcache root
                                            (dir </> subdir) globPath'
            return (subdir, fstate)
        return $! MonitorStateGlobDirs glob globPath' dirMTime subdirStates

      GlobFile glob -> do
        files <- filterM (\fname -> doesFileExist (absdir </> fname))
               $ filter (globMatches glob) dirEntries
        filesStates <-
          forM (sort files) $ \file -> do
<<<<<<< HEAD
            let path = root </> dir </> file
            mtime <- getModificationTime path
            let mtime' | changedDuringUpdate mstartTime mtime
                                   = Nothing
                       | otherwise = Just mtime
            hash <- case lookupFileHashCache hashcache (dir </> file) mtime of
                      Just hash -> return hash
                      Nothing   -> readFileHash path
=======
            let absfile = absdir </> file
            mtime <- getModTime absfile
            let mtime' | changedDuringUpdate mstartTime mtime
                                   = Nothing
                       | otherwise = Just mtime
            hash <- getFileHash hashcache (dir </> file) absfile mtime
>>>>>>> bed80a8f
            return (file, mtime', hash)
        return $! MonitorStateGlobFiles glob dirMTime filesStates

-- | Utility to match a file glob against the file system, starting from a
-- given root directory. The results are all relative to the given root.
--
matchFileGlob :: FilePath -> FilePathGlob -> IO [FilePath]
matchFileGlob root glob0 = go glob0 ""
  where
    go (GlobFile glob) dir = do
      entries <- getDirectoryContents (root </> dir)
      let files = filter (globMatches glob) entries
      return (map (dir </>) files)

    go (GlobDir glob globPath) dir = do
      entries <- getDirectoryContents (root </> dir)
      subdirs <- filterM (\subdir -> doesDirectoryExist
                                       (root </> dir </> subdir))
               $ filter (globMatches glob) entries
      concat <$> mapM (\subdir -> go globPath (dir </> subdir)) subdirs
--TODO: [code cleanup] plausibly FilePathGlob and matchFileGlob should be
-- moved into D.C.Glob and/or merged with similar functionality in Cabal.

<<<<<<< HEAD

isTrivialFilePathGlob :: FilePathGlob -> Maybe FilePath
isTrivialFilePathGlob = go []
  where
    go paths (GlobDir  (Glob [Literal path]) globs) = go (path:paths) globs
    go paths (GlobFile (Glob [Literal path])) = Just (joinPath (reverse (path:paths)))
    go _ _ = Nothing

=======
>>>>>>> bed80a8f
-- | We really want to avoid re-hashing files all the time. We already make
-- the assumption that if a file mtime has not changed then we don't need to
-- bother checking if the content hash has changed. We can apply the same
-- assumption when updating the file monitor state. In the typical case of
-- updating a file monitor the set of files is the same or largely the same so
-- we can grab the previously known content hashes with their corresponding
-- mtimes.
--
type FileHashCache = Map FilePath (ModTime, Hash)

-- | We declare it a cache hit if the mtime of a file is the same as before.
--
lookupFileHashCache :: FileHashCache -> FilePath -> ModTime -> Maybe Hash
lookupFileHashCache hashcache file mtime = do
    (mtime', hash) <- Map.lookup file hashcache
    guard (mtime' == mtime)
    return hash

<<<<<<< HEAD
=======
-- | Either get it from the cache or go read the file
getFileHash :: FileHashCache -> FilePath -> FilePath -> ModTime -> IO Hash
getFileHash hashcache relfile absfile mtime =
    case lookupFileHashCache hashcache relfile mtime of
      Just hash -> return hash
      Nothing   -> readFileHash absfile

>>>>>>> bed80a8f
-- | Build a 'FileHashCache' from the previous 'MonitorStateFileSet'. While
-- in principle we could preserve the structure of the previous state, given
-- that the set of files to monitor can change then it's simpler just to throw
-- away the structure and use a finite map.
--
readCacheFileHashes :: (Binary a, Binary b)
                    => FileMonitor a b -> IO FileHashCache
readCacheFileHashes monitor =
    handleDoesNotExist Map.empty $
    handleErrorCall    Map.empty $ do
      res <- readCacheFile monitor
      case res of
        Left _             -> return Map.empty
        Right (msfs, _, _) -> return (mkFileHashCache msfs)
  where
    mkFileHashCache :: MonitorStateFileSet -> FileHashCache
    mkFileHashCache (MonitorStateFileSet singlePaths globPaths) =
                    collectAllFileHashes singlePaths
        `Map.union` collectAllGlobHashes globPaths

    collectAllFileHashes =
      Map.mapMaybe $ \fstate -> case fstate of
        MonitorStateFileHashed (Just mtime) hash -> Just (mtime, hash)
        _                                        -> Nothing

    collectAllGlobHashes = Map.fromList . concatMap (collectGlobHashes "")

    collectGlobHashes dir (MonitorStateGlobDirs _ _ _ entries) =
      [ res
      | (subdir, fstate) <- entries
      , res <- collectGlobHashes (dir </> subdir) fstate ]

    collectGlobHashes dir (MonitorStateGlobFiles  _ _ entries) =
      [ (dir </> fname, (mtime, hash))
      | (fname, Just mtime, hash) <- entries ]


------------------------------------------------------------------------------
-- Utils
--

-- | Within the @root@ directory, check if @file@ has its 'ModTime' is
-- the same as @mtime@, short-circuiting if it is different.
probeFileModificationTime :: FilePath -> FilePath -> ModTime -> ChangedM ()
probeFileModificationTime root file mtime = do
    unchanged <- liftIO $ checkModificationTimeUnchanged root file mtime
    unless unchanged (somethingChanged file)

-- | Within the @root@ directory, check if @file@ has its 'ModTime' and
-- 'Hash' is the same as @mtime@ and @hash@, short-circuiting if it is
-- different.
probeFileModificationTimeAndHash :: FilePath -> FilePath -> ModTime -> Hash
                                 -> ChangedM ()
probeFileModificationTimeAndHash root file mtime hash = do
    unchanged <- liftIO $
      checkFileModificationTimeAndHashUnchanged root file mtime hash
    unless unchanged (somethingChanged file)

-- | Within the @root@ directory, check if @file@ still does not exist.
-- If it *does* exist, short-circuit.
probeFileNonExistence :: FilePath -> FilePath -> ChangedM ()
probeFileNonExistence root file = do
    exists <- liftIO $ doesFileExist (root </> file)
    when exists (somethingChanged file)

-- | Returns @True@ if, inside the @root@ directory, @file@ has the same
-- 'ModTime' as @mtime@.
checkModificationTimeUnchanged :: FilePath -> FilePath
                               -> ModTime -> IO Bool
checkModificationTimeUnchanged root file mtime =
  handleDoesNotExist False $ do
    mtime' <- getModTime (root </> file)
    return (mtime == mtime')

-- | Returns @True@ if, inside the @root@ directory, @file@ has the
-- same 'ModTime' and 'Hash' as @mtime and @chash@.
checkFileModificationTimeAndHashUnchanged :: FilePath -> FilePath
                                          -> ModTime -> Hash -> IO Bool
checkFileModificationTimeAndHashUnchanged root file mtime chash =
  handleDoesNotExist False $ do
    mtime' <- getModTime (root </> file)
    if mtime == mtime'
      then return True
      else do
        chash' <- readFileHash (root </> file)
        return (chash == chash')

-- | Read a non-cryptographic hash of a @file@.
readFileHash :: FilePath -> IO Hash
readFileHash file =
    withBinaryFile file ReadMode $ \hnd ->
      evaluate . Hashable.hash =<< BS.hGetContents hnd

-- | Given a directory @dir@, return @Nothing@ if its 'ModTime'
-- is the same as @mtime@, and the new 'ModTime' if it is not.
checkDirectoryModificationTime :: FilePath -> ModTime -> IO (Maybe ModTime)
checkDirectoryModificationTime dir mtime =
  handleDoesNotExist Nothing $ do
    mtime' <- getModTime dir
    if mtime == mtime'
      then return Nothing
      else return (Just mtime')

-- | Run an IO computation, returning @e@ if there is an 'error'
-- call. ('ErrorCall')
handleErrorCall :: a -> IO a -> IO a
handleErrorCall e =
    handle (\(ErrorCall _) -> return e)

------------------------------------------------------------------------------
-- Instances
--

instance Text FilePathGlob where
  disp (GlobDir  glob pathglob) = disp glob Disp.<> Disp.char '/'
                                            Disp.<> disp pathglob
  disp (GlobFile glob)          = disp glob

  parse = parse >>= \glob -> (asDir glob <++ asFile glob)
    where
      asDir  glob = do _ <- ReadP.char '/'
                       globs <- parse
                       return (GlobDir glob globs)
      asFile glob = return (GlobFile glob)

instance Binary MonitorStateFileSet where
  put (MonitorStateFileSet singlePaths globPaths) = do
    put (1 :: Int) -- version
    put singlePaths
    put globPaths
  get = do
    ver <- get
    if ver == (1 :: Int)
      then do singlePaths <- get
              globPaths   <- get
              return $! MonitorStateFileSet singlePaths globPaths
      else fail "MonitorStateFileSet: wrong version"<|MERGE_RESOLUTION|>--- conflicted
+++ resolved
@@ -43,14 +43,6 @@
 #endif
 import qualified Data.Hashable as Hashable
 import           Data.List (sort)
-<<<<<<< HEAD
-#if MIN_VERSION_directory(1,2,0)
-import           Data.Time (UTCTime(..), Day(..), getCurrentTime)
-#else
-import           System.Time (ClockTime(..), getClockTime)
-#endif
-=======
->>>>>>> bed80a8f
 
 #if !MIN_VERSION_base(4,8,0)
 import           Control.Applicative
@@ -160,36 +152,16 @@
   deriving Show
 
 type Hash = Int
-<<<<<<< HEAD
-
-#if MIN_VERSION_directory(1,2,0)
-type ModTime = UTCTime
-getCurrentModTime :: IO ModTime
-getCurrentModTime = Data.Time.getCurrentTime
-#else
-type ModTime = ClockTime
-getCurrentModTime :: IO ModTime
-getCurrentModTime = System.Time.getClockTime
-#endif
-=======
->>>>>>> bed80a8f
 
 -- | The state necessary to determine whether a monitored file has changed.
 --
 -- This covers all the cases of 'MonitorFilePath' except for globs which is
 -- covered separately by 'MonitorStateGlob'.
 --
-<<<<<<< HEAD
--- The @Maybe ModTime@ is to cover the case where the we already consider the
--- file to have changed, either because it had already changed by the time we
--- did the snapshot (i.e. too new, changed since start of update process) or it
--- no longer existes at all.
-=======
 -- The @Maybe ModTime@ is to cover the case where we already consider the
 -- file to have changed, either because it had already changed by the time we
 -- did the snapshot (i.e. too new, changed since start of update process) or it
 -- no longer exists at all.
->>>>>>> bed80a8f
 --
 data MonitorStateFile
    = MonitorStateFile       !(Maybe ModTime) -- ^ cached file mtime
@@ -708,11 +680,7 @@
 -- See 'updateFileMonitor' for details.
 --
 beginUpdateFileMonitor :: IO MonitorTimestamp
-<<<<<<< HEAD
-beginUpdateFileMonitor = MonitorTimestamp <$> getCurrentModTime
-=======
 beginUpdateFileMonitor = MonitorTimestamp <$> getCurTime
->>>>>>> bed80a8f
 
 -- | Take the snapshot of the monitored files. That is, given the
 -- specification of the set of files we need to monitor, inspect the state
@@ -734,29 +702,6 @@
     go !singlePaths !globPaths [] =
       return (MonitorStateFileSet singlePaths globPaths)
 
-<<<<<<< HEAD
-    go !singlePaths !globPaths (MonitorFile path : monitors) = do
-      let file = root </> path
-      monitorState <- handleDoesNotExist (MonitorStateFile Nothing) $ do
-        mtime <- getModificationTime file
-        if changedDuringUpdate mstartTime mtime
-          then return (MonitorStateFile Nothing)
-          else return (MonitorStateFile (Just mtime))
-      let singlePaths' = Map.insert path monitorState singlePaths
-      go singlePaths' globPaths monitors
-
-    go !singlePaths !globPaths (MonitorFileHashed path : monitors) = do
-      let file = root </> path
-      monitorState <- handleDoesNotExist (MonitorStateFileHashed Nothing 0) $ do
-        mtime <- getModificationTime file
-        if changedDuringUpdate mstartTime mtime
-          then return (MonitorStateFileHashed Nothing 0)
-          else do hash <- case lookupFileHashCache hashcache path mtime of
-                            Just hash -> return hash
-                            Nothing   -> readFileHash file
-                  return (MonitorStateFileHashed (Just mtime) hash)
-      let singlePaths' = Map.insert path monitorState singlePaths
-=======
     go !singlePaths !globPaths (MonitorFile file : monitors) = do
       let absfile = root </> file
       monitorState <- handleDoesNotExist (MonitorStateFile Nothing) $ do
@@ -776,7 +721,6 @@
           else do hash <- getFileHash hashcache file absfile mtime
                   return (MonitorStateFileHashed (Just mtime) hash)
       let singlePaths' = Map.insert file monitorState singlePaths
->>>>>>> bed80a8f
       go singlePaths' globPaths monitors
 
     go !singlePaths !globPaths (MonitorNonExistentFile path : monitors) = do
@@ -812,14 +756,9 @@
                       -> FilePathGlob -- ^ the matching glob
                       -> IO MonitorStateGlob
 buildMonitorStateGlob mstartTime hashcache root dir globPath = do
-<<<<<<< HEAD
-    dirEntries <- getDirectoryContents (root </> dir)
-    dirMTime   <- getModificationTime (root </> dir)
-=======
     let absdir = root </> dir
     dirEntries <- getDirectoryContents absdir
     dirMTime   <- getModTime absdir
->>>>>>> bed80a8f
     case globPath of
       GlobDir glob globPath' -> do
         subdirs <- filterM (\subdir -> doesDirectoryExist (absdir </> subdir))
@@ -836,23 +775,12 @@
                $ filter (globMatches glob) dirEntries
         filesStates <-
           forM (sort files) $ \file -> do
-<<<<<<< HEAD
-            let path = root </> dir </> file
-            mtime <- getModificationTime path
-            let mtime' | changedDuringUpdate mstartTime mtime
-                                   = Nothing
-                       | otherwise = Just mtime
-            hash <- case lookupFileHashCache hashcache (dir </> file) mtime of
-                      Just hash -> return hash
-                      Nothing   -> readFileHash path
-=======
             let absfile = absdir </> file
             mtime <- getModTime absfile
             let mtime' | changedDuringUpdate mstartTime mtime
                                    = Nothing
                        | otherwise = Just mtime
             hash <- getFileHash hashcache (dir </> file) absfile mtime
->>>>>>> bed80a8f
             return (file, mtime', hash)
         return $! MonitorStateGlobFiles glob dirMTime filesStates
 
@@ -876,7 +804,6 @@
 --TODO: [code cleanup] plausibly FilePathGlob and matchFileGlob should be
 -- moved into D.C.Glob and/or merged with similar functionality in Cabal.
 
-<<<<<<< HEAD
 
 isTrivialFilePathGlob :: FilePathGlob -> Maybe FilePath
 isTrivialFilePathGlob = go []
@@ -885,8 +812,6 @@
     go paths (GlobFile (Glob [Literal path])) = Just (joinPath (reverse (path:paths)))
     go _ _ = Nothing
 
-=======
->>>>>>> bed80a8f
 -- | We really want to avoid re-hashing files all the time. We already make
 -- the assumption that if a file mtime has not changed then we don't need to
 -- bother checking if the content hash has changed. We can apply the same
@@ -905,8 +830,6 @@
     guard (mtime' == mtime)
     return hash
 
-<<<<<<< HEAD
-=======
 -- | Either get it from the cache or go read the file
 getFileHash :: FileHashCache -> FilePath -> FilePath -> ModTime -> IO Hash
 getFileHash hashcache relfile absfile mtime =
@@ -914,7 +837,6 @@
       Just hash -> return hash
       Nothing   -> readFileHash absfile
 
->>>>>>> bed80a8f
 -- | Build a 'FileHashCache' from the previous 'MonitorStateFileSet'. While
 -- in principle we could preserve the structure of the previous state, given
 -- that the set of files to monitor can change then it's simpler just to throw
