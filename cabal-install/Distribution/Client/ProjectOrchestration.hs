{-# LANGUAGE CPP #-}
{-# LANGUAGE RecordWildCards, NamedFieldPuns #-}
{-# LANGUAGE RankNTypes, ScopedTypeVariables #-}

-- | This module deals with building and incrementally rebuilding a collection
-- of packages. It is what backs the @cabal build@ and @configure@ commands,
-- as well as being a core part of @run@, @test@, @bench@ and others.
--
-- The primary thing is in fact rebuilding (and trying to make that quick by
-- not redoing unnecessary work), so building from scratch is just a special
-- case.
--
-- The build process and the code can be understood by breaking it down into
-- three major parts:
--
-- * The 'ElaboratedInstallPlan' type
--
-- * The \"what to do\" phase, where we look at the all input configuration
--   (project files, .cabal files, command line etc) and produce a detailed
--   plan of what to do -- the 'ElaboratedInstallPlan'.
--
-- * The \"do it\" phase, where we take the 'ElaboratedInstallPlan' and we
-- re-execute it.
--
-- As far as possible, the \"what to do\" phase embodies all the policy, leaving
-- the \"do it\" phase policy free. The first phase contains more of the
-- complicated logic, but it is contained in code that is either pure or just
-- has read effects (except cache updates). Then the second phase does all the
-- actions to build packages, but as far as possible it just follows the
-- instructions and avoids any logic for deciding what to do (apart from
-- recompilation avoidance in executing the plan).
--
-- This division helps us keep the code under control, making it easier to
-- understand, test and debug. So when you are extending these modules, please
-- think about which parts of your change belong in which part. It is
-- perfectly ok to extend the description of what to do (i.e. the
-- 'ElaboratedInstallPlan') if that helps keep the policy decisions in the
-- first phase. Also, the second phase does not have direct access to any of
-- the input configuration anyway; all the information has to flow via the
-- 'ElaboratedInstallPlan'.
--
module Distribution.Client.ProjectOrchestration (
    -- * Discovery phase: what is in the project?
    establishProjectBaseContext,
    ProjectBaseContext(..),
    BuildTimeSettings(..),
    commandLineFlagsToProjectConfig,

    -- * Pre-build phase: decide what to do.
    runProjectPreBuildPhase,
    ProjectBuildContext(..),

    -- ** Selecting what targets we mean
    readTargetSelectors,
    reportTargetSelectorProblems,
    resolveTargets,
    TargetsMap,
    TargetSelector(..),
    PackageId,
    AvailableTarget(..),
    AvailableTargetStatus(..),
    TargetRequested(..),
    ComponentName(..),
    ComponentKind(..),
    ComponentTarget(..),
    SubComponentTarget(..),
    TargetProblemCommon(..),
    selectComponentTargetBasic,
    distinctTargetComponents,
    -- ** Utils for selecting targets
    filterTargetsKind,
    filterTargetsKindWith,
    selectBuildableTargets,
    selectBuildableTargetsWith,
    selectBuildableTargets',
    selectBuildableTargetsWith',
    forgetTargetsDetail,

    -- ** Adjusting the plan
    pruneInstallPlanToTargets,
    TargetAction(..),
    pruneInstallPlanToDependencies,
    CannotPruneDependencies(..),
    printPlan,

    -- * Build phase: now do it.
    runProjectBuildPhase,

    -- * Post build actions
    runProjectPostBuildPhase,
    dieOnBuildFailures,

    -- * Shared CLI utils
    cmdCommonHelpTextNewBuildBeta,
  ) where

import           Distribution.Client.ProjectConfig
import           Distribution.Client.ProjectPlanning
                   hiding ( pruneInstallPlanToTargets )
import qualified Distribution.Client.ProjectPlanning as ProjectPlanning
                   ( pruneInstallPlanToTargets )
import           Distribution.Client.ProjectPlanning.Types
import           Distribution.Client.ProjectBuilding
import           Distribution.Client.ProjectPlanOutput

import           Distribution.Client.Types
                   ( GenericReadyPackage(..), UnresolvedSourcePackage )
import qualified Distribution.Client.InstallPlan as InstallPlan
import           Distribution.Client.TargetSelector
                   ( TargetSelector(..)
                   , ComponentKind(..), componentKind
                   , readTargetSelectors, reportTargetSelectorProblems )
import           Distribution.Client.DistDirLayout
import           Distribution.Client.Config (defaultCabalDir)
import           Distribution.Client.Setup hiding (packageName)

import           Distribution.Solver.Types.OptionalStanza

import           Distribution.Package
                   hiding (InstalledPackageId, installedPackageId)
import           Distribution.PackageDescription (FlagAssignment, showFlagValue)
import           Distribution.Simple.LocalBuildInfo
                   ( ComponentName(..), pkgComponents )
import qualified Distribution.Simple.Setup as Setup
import           Distribution.Simple.Command (commandShowOptions)

import           Distribution.Simple.Utils
                   ( die'
                   , notice, noticeNoWrap, debugNoWrap )
import           Distribution.Verbosity
import           Distribution.Text
import           Distribution.Simple.Compiler
                   ( showCompilerId
                   , OptimisationLevel(..))

import qualified Data.Monoid as Mon
import qualified Data.Set as Set
import qualified Data.Map as Map
import           Data.Map (Map)
import           Data.List
import           Data.Maybe
import           Data.Either
import           Control.Exception (Exception(..), throwIO, assert)
import           System.Exit (ExitCode(..), exitFailure)
#ifdef MIN_VERSION_unix
import           System.Posix.Signals (sigKILL, sigSEGV)
#endif


-- | This holds the context of a project prior to solving: the content of the
-- @cabal.project@ and all the local package @.cabal@ files.
--
data ProjectBaseContext = ProjectBaseContext {
       distDirLayout  :: DistDirLayout,
       cabalDirLayout :: CabalDirLayout,
       projectConfig  :: ProjectConfig,
       localPackages  :: [UnresolvedSourcePackage],
       buildSettings  :: BuildTimeSettings
     }

establishProjectBaseContext :: Verbosity
                            -> ProjectConfig
                            -> IO ProjectBaseContext
establishProjectBaseContext verbosity cliConfig = do

    cabalDir <- defaultCabalDir
    projectRoot <- either throwIO return =<<
                   findProjectRoot Nothing mprojectFile

    let cabalDirLayout = defaultCabalDirLayout cabalDir
        distDirLayout  = defaultDistDirLayout projectRoot
                                              mdistDirectory

    (projectConfig, localPackages) <-
      rebuildProjectConfig verbosity
                           distDirLayout
                           cliConfig

    let buildSettings = resolveBuildTimeSettings
                          verbosity cabalDirLayout
                          projectConfig

    return ProjectBaseContext {
      distDirLayout,
      cabalDirLayout,
      projectConfig,
      localPackages,
      buildSettings
    }
  where
    mdistDirectory = Setup.flagToMaybe projectConfigDistDir
    mprojectFile   = Setup.flagToMaybe projectConfigProjectFile
    ProjectConfigShared {
      projectConfigDistDir,
      projectConfigProjectFile
    } = projectConfigShared cliConfig


-- | This holds the context between the pre-build, build and post-build phases.
--
data ProjectBuildContext = ProjectBuildContext {
      -- | This is the improved plan, before we select a plan subset based on
      -- the build targets, and before we do the dry-run. So this contains
      -- all packages in the project.
      elaboratedPlanOriginal :: ElaboratedInstallPlan,

      -- | This is the 'elaboratedPlanOriginal' after we select a plan subset
      -- and do the dry-run phase to find out what is up-to or out-of date.
      -- This is the plan that will be executed during the build phase. So
      -- this contains only a subset of packages in the project.
      elaboratedPlanToExecute:: ElaboratedInstallPlan,

      -- | The part of the install plan that's shared between all packages in
      -- the plan. This does not change between the two plan variants above,
      -- so there is just the one copy.
      elaboratedShared       :: ElaboratedSharedConfig,

      -- | The result of the dry-run phase. This tells us about each member of
      -- the 'elaboratedPlanToExecute'.
      pkgsBuildStatus        :: BuildStatusMap,

      -- | The targets selected by @selectPlanSubset@. This is useful eg. in
      -- CmdRun, where we need a valid target to execute.
      targetsMap             :: TargetsMap
    }


-- | Pre-build phase: decide what to do.
--
runProjectPreBuildPhase
    :: Verbosity
    -> ProjectBaseContext
    -> (ElaboratedInstallPlan -> IO (ElaboratedInstallPlan, TargetsMap))
    -> IO ProjectBuildContext
runProjectPreBuildPhase
    verbosity
    ProjectBaseContext {
      distDirLayout,
      cabalDirLayout,
      projectConfig,
      localPackages
    }
    selectPlanSubset = do

    -- Take the project configuration and make a plan for how to build
    -- everything in the project. This is independent of any specific targets
    -- the user has asked for.
    --
    (elaboratedPlan, _, elaboratedShared) <-
      rebuildInstallPlan verbosity
                         distDirLayout cabalDirLayout
                         projectConfig
                         localPackages

    -- The plan for what to do is represented by an 'ElaboratedInstallPlan'

    -- Now given the specific targets the user has asked for, decide
    -- which bits of the plan we will want to execute.
    --
    (elaboratedPlan', targets) <- selectPlanSubset elaboratedPlan

    -- Check which packages need rebuilding.
    -- This also gives us more accurate reasons for the --dry-run output.
    --
    pkgsBuildStatus <- rebuildTargetsDryRun distDirLayout elaboratedShared
                                            elaboratedPlan'

    -- Improve the plan by marking up-to-date packages as installed.
    --
    let elaboratedPlan'' = improveInstallPlanWithUpToDatePackages
                             pkgsBuildStatus elaboratedPlan'
    debugNoWrap verbosity (InstallPlan.showInstallPlan elaboratedPlan'')

    return ProjectBuildContext {
      elaboratedPlanOriginal = elaboratedPlan,
      elaboratedPlanToExecute = elaboratedPlan'',
      elaboratedShared,
      pkgsBuildStatus,
      targetsMap = targets
    }


-- | Build phase: now do it.
--
-- Execute all or parts of the description of what to do to build or
-- rebuild the various packages needed.
--
runProjectBuildPhase :: Verbosity
                     -> ProjectBaseContext
                     -> ProjectBuildContext
                     -> IO BuildOutcomes
runProjectBuildPhase _ ProjectBaseContext{buildSettings} _
  | buildSettingDryRun buildSettings
  = return Map.empty

runProjectBuildPhase verbosity
                     ProjectBaseContext{..} ProjectBuildContext {..} =
    fmap (Map.union (previousBuildOutcomes pkgsBuildStatus)) $
    rebuildTargets verbosity
                   distDirLayout
                   (cabalStoreDirLayout cabalDirLayout)
                   elaboratedPlanToExecute
                   elaboratedShared
                   pkgsBuildStatus
                   buildSettings
  where
    previousBuildOutcomes :: BuildStatusMap -> BuildOutcomes
    previousBuildOutcomes =
      Map.mapMaybe $ \status -> case status of
        BuildStatusUpToDate buildSuccess -> Just (Right buildSuccess)
        --TODO: [nice to have] record build failures persistently
        _                                  -> Nothing

-- | Post-build phase: various administrative tasks
--
-- Update bits of state based on the build outcomes and report any failures.
--
runProjectPostBuildPhase :: Verbosity
                         -> ProjectBaseContext
                         -> ProjectBuildContext
                         -> BuildOutcomes
                         -> IO ()
runProjectPostBuildPhase _ ProjectBaseContext{buildSettings} _ _
  | buildSettingDryRun buildSettings
  = return ()

runProjectPostBuildPhase verbosity
                         ProjectBaseContext {..} ProjectBuildContext {..}
                         buildOutcomes = do
    -- Update other build artefacts
    -- TODO: currently none, but could include:
    --        - bin symlinks/wrappers
    --        - haddock/hoogle/ctags indexes
    --        - delete stale lib registrations
    --        - delete stale package dirs

    _postBuildStatus <- updatePostBuildProjectStatus
                         verbosity
                         distDirLayout
                         elaboratedPlanOriginal
                         pkgsBuildStatus
                         buildOutcomes

<<<<<<< HEAD
    writePlanGhcEnvironment distDirLayout
=======
    {-TODO: This feature is temporarily disabled due to #4010
    writePlanGhcEnvironment projectRootDir
>>>>>>> 108ab93b
                            elaboratedPlanOriginal
                            elaboratedShared
                            postBuildStatus
    -}

    -- Finally if there were any build failures then report them and throw
    -- an exception to terminate the program
    dieOnBuildFailures verbosity elaboratedPlanToExecute buildOutcomes

    -- Note that it is a deliberate design choice that the 'buildTargets' is
    -- not passed to phase 1, and the various bits of input config is not
    -- passed to phase 2.
    --
    -- We make the install plan without looking at the particular targets the
    -- user asks us to build. The set of available things we can build is
    -- discovered from the env and config and is used to make the install plan.
    -- The targets just tell us which parts of the install plan to execute.
    --
    -- Conversely, executing the plan does not directly depend on any of the
    -- input config. The bits that are needed (or better, the decisions based
    -- on it) all go into the install plan.

    -- Notionally, the 'BuildFlags' should be things that do not affect what
    -- we build, just how we do it. These ones of course do


------------------------------------------------------------------------------
-- Taking targets into account, selecting what to build
--

-- | The set of components to build, represented as a mapping from 'UnitId's
-- to the 'ComponentTarget's within the unit that will be selected
-- (e.g. selected to build, test or repl).
--
-- Associated with each 'ComponentTarget' is the set of 'TargetSelector's that
-- matched this target. Typically this is exactly one, but in general it is
-- possible to for different selectors to match the same target. This extra
-- information is primarily to help make helpful error messages.
--
type TargetsMap = Map UnitId [(ComponentTarget, [TargetSelector PackageId])]

-- | Given a set of 'TargetSelector's, resolve which 'UnitId's and
-- 'ComponentTarget's they ought to refer to.
--
-- The idea is that every user target identifies one or more roots in the
-- 'ElaboratedInstallPlan', which we will use to determine the closure
-- of what packages need to be built, dropping everything from the plan
-- that is unnecessary. This closure and pruning is done by
-- 'pruneInstallPlanToTargets' and this needs to be told the roots in terms
-- of 'UnitId's and the 'ComponentTarget's within those.
--
-- This means we first need to translate the 'TargetSelector's into the
-- 'UnitId's and 'ComponentTarget's. This translation has to be different for
-- the different command line commands, like @build@, @repl@ etc. For example
-- the command @build pkgfoo@ could select a different set of components in
-- pkgfoo than @repl pkgfoo@. The @build@ command would select any library and
-- all executables, whereas @repl@ would select the library or a single
-- executable. Furthermore, both of these examples could fail, and fail in
-- different ways and each needs to be able to produce helpful error messages.
--
-- So 'resolveTargets' takes two helpers: one to select the targets to be used
-- by user targets that refer to a whole package ('TargetPackage'), and
-- another to check user targets that refer to a component (or a module or
-- file within a component). These helpers can fail, and use their own error
-- type. Both helpers get given the 'AvailableTarget' info about the
-- component(s).
--
-- While commands vary quite a bit in their behaviour about which components to
-- select for a whole-package target, most commands have the same behaviour for
-- checking a user target that refers to a specific component. To help with
-- this commands can use 'selectComponentTargetBasic', either directly or as
-- a basis for their own @selectComponentTarget@ implementation.
--
resolveTargets :: forall err.
                  (forall k. TargetSelector PackageId
                          -> [AvailableTarget k]
                          -> Either err [k])
               -> (forall k. PackageId -> ComponentName -> SubComponentTarget
                          -> AvailableTarget k
                          -> Either err  k )
               -> (TargetProblemCommon -> err)
               -> ElaboratedInstallPlan
               -> [TargetSelector PackageId]
               -> Either [err] TargetsMap
resolveTargets selectPackageTargets selectComponentTarget liftProblem
               installPlan targetSelectors =
    --TODO: [required eventually]
    -- we cannot resolve names of packages other than those that are
    -- directly in the current plan. We ought to keep a set of the known
    -- hackage packages so we can resolve names to those. Though we don't
    -- really need that until we can do something sensible with packages
    -- outside of the project.

    case partitionEithers
           [ fmap ((,) targetSelector) (checkTarget targetSelector)
           | targetSelector <- targetSelectors ] of
      ([], targets) -> Right
                     . Map.map nubComponentTargets
                     $ Map.fromListWith (++)
                         [ (uid, [(ct, ts)])
                         | (ts, cts) <- targets
                         , (uid, ct) <- cts ]

      (problems, _) -> Left problems
  where
    -- TODO [required eventually] currently all build targets refer to packages
    -- inside the project. Ultimately this has to be generalised to allow
    -- referring to other packages and targets.
    checkTarget :: TargetSelector PackageId
                -> Either err [(UnitId, ComponentTarget)]

    -- We can ask to build any whole package, project-local or a dependency
    checkTarget bt@(TargetPackage _ pkgid mkfilter)
      | Just ats <- fmap (maybe id filterTargetsKind mkfilter)
                  $ Map.lookup pkgid availableTargetsByPackage
      = case selectPackageTargets bt ats of
          Left  e  -> Left e
          Right ts -> Right [ (unitid, ComponentTarget cname WholeComponent)
                            | (unitid, cname) <- ts ]

      | otherwise
      = Left (liftProblem (TargetProblemNoSuchPackage pkgid))

    checkTarget bt@(TargetAllPackages mkfilter) =
      let ats = maybe id filterTargetsKind mkfilter
              $ filter availableTargetLocalToProject
              $ concat (Map.elems availableTargetsByPackage)
       in case selectPackageTargets bt ats of
            Left  e  -> Left e
            Right ts -> Right [ (unitid, ComponentTarget cname WholeComponent)
                              | (unitid, cname) <- ts ]

    checkTarget (TargetComponent pkgid cname subtarget)
      | Just ats <- Map.lookup (pkgid, cname) availableTargetsByComponent
      = case partitionEithers
               (map (selectComponentTarget pkgid cname subtarget) ats) of
          (e:_,_) -> Left e
          ([],ts) -> Right [ (unitid, ctarget)
                           | let ctarget = ComponentTarget cname subtarget
                           , (unitid, _) <- ts ]

      | Map.member pkgid availableTargetsByPackage
      = Left (liftProblem (TargetProblemNoSuchComponent pkgid cname))

      | otherwise
      = Left (liftProblem (TargetProblemNoSuchPackage pkgid))

    --TODO: check if the package is in the plan, even if it's not local
    --TODO: check if the package is in hackage and return different
    -- error cases here so the commands can handle things appropriately

    availableTargetsByPackage   :: Map PackageId                  [AvailableTarget (UnitId, ComponentName)]
    availableTargetsByComponent :: Map (PackageId, ComponentName) [AvailableTarget (UnitId, ComponentName)]
    availableTargetsByComponent = availableTargets installPlan
    availableTargetsByPackage   = Map.mapKeysWith
                                    (++) (\(pkgid, _cname) -> pkgid)
                                    availableTargetsByComponent
                      `Map.union` availableTargetsEmptyPackages

    -- Add in all the empty packages. These do not appear in the
    -- availableTargetsByComponent map, since that only contains components
    -- so packages with no components are invisible from that perspective.
    -- The empty packages need to be there for proper error reporting, so users
    -- can select the empty package and then we can report that it is empty,
    -- otherwise we falsely report there is no such package at all.
    availableTargetsEmptyPackages =
      Map.fromList
        [ (packageId pkg, [])
        | InstallPlan.Configured pkg <- InstallPlan.toList installPlan
        , case elabPkgOrComp pkg of
            ElabComponent _ -> False
            ElabPackage   _ -> null (pkgComponents (elabPkgDescription pkg))
        ]

    --TODO: [research required] what if the solution has multiple versions of this package?
    --      e.g. due to setup deps or due to multiple independent sets of
    --      packages being built (e.g. ghc + ghcjs in a project)

filterTargetsKind :: ComponentKind -> [AvailableTarget k] -> [AvailableTarget k]
filterTargetsKind ckind = filterTargetsKindWith (== ckind)

filterTargetsKindWith :: (ComponentKind -> Bool)
                     -> [AvailableTarget k] -> [AvailableTarget k]
filterTargetsKindWith p ts =
    [ t | t@(AvailableTarget _ cname _ _) <- ts
        , p (componentKind cname) ]

selectBuildableTargets :: [AvailableTarget k] -> [k]
selectBuildableTargets ts =
    [ k | AvailableTarget _ _ (TargetBuildable k _) _ <- ts ]

selectBuildableTargetsWith :: (TargetRequested -> Bool)
                          -> [AvailableTarget k] -> [k]
selectBuildableTargetsWith p ts =
    [ k | AvailableTarget _ _ (TargetBuildable k req) _ <- ts, p req ]

selectBuildableTargets' :: [AvailableTarget k] -> ([k], [AvailableTarget ()])
selectBuildableTargets' ts =
    (,) [ k | AvailableTarget _ _ (TargetBuildable k _) _ <- ts ]
        [ forgetTargetDetail t
        | t@(AvailableTarget _ _ (TargetBuildable _ _) _) <- ts ]

selectBuildableTargetsWith' :: (TargetRequested -> Bool)
                           -> [AvailableTarget k] -> ([k], [AvailableTarget ()])
selectBuildableTargetsWith' p ts =
    (,) [ k | AvailableTarget _ _ (TargetBuildable k req) _ <- ts, p req ]
        [ forgetTargetDetail t
        | t@(AvailableTarget _ _ (TargetBuildable _ req) _) <- ts, p req ]


forgetTargetDetail :: AvailableTarget k -> AvailableTarget ()
forgetTargetDetail = fmap (const ())

forgetTargetsDetail :: [AvailableTarget k] -> [AvailableTarget ()]
forgetTargetsDetail = map forgetTargetDetail

-- | A basic @selectComponentTarget@ implementation to use or pass to
-- 'resolveTargets', that does the basic checks that the component is
-- buildable and isn't a test suite or benchmark that is disabled. This
-- can also be used to do these basic checks as part of a custom impl that
--
selectComponentTargetBasic :: PackageId
                           -> ComponentName
                           -> SubComponentTarget
                           -> AvailableTarget k
                           -> Either TargetProblemCommon k
selectComponentTargetBasic pkgid cname subtarget AvailableTarget {..} =
    case availableTargetStatus of
      TargetDisabledByUser ->
        Left (TargetOptionalStanzaDisabledByUser pkgid cname subtarget)

      TargetDisabledBySolver ->
        Left (TargetOptionalStanzaDisabledBySolver pkgid cname subtarget)

      TargetNotLocal ->
        Left (TargetComponentNotProjectLocal pkgid cname subtarget)

      TargetNotBuildable ->
        Left (TargetComponentNotBuildable pkgid cname subtarget)

      TargetBuildable targetKey _ ->
        Right targetKey

data TargetProblemCommon
   = TargetNotInProject                   PackageName
   | TargetComponentNotProjectLocal       PackageId ComponentName SubComponentTarget
   | TargetComponentNotBuildable          PackageId ComponentName SubComponentTarget
   | TargetOptionalStanzaDisabledByUser   PackageId ComponentName SubComponentTarget
   | TargetOptionalStanzaDisabledBySolver PackageId ComponentName SubComponentTarget

    -- The target matching stuff only returns packages local to the project,
    -- so these lookups should never fail, but if 'resolveTargets' is called
    -- directly then of course it can.
   | TargetProblemNoSuchPackage           PackageId
   | TargetProblemNoSuchComponent         PackageId ComponentName
  deriving (Eq, Show)

-- | Wrapper around 'ProjectPlanning.pruneInstallPlanToTargets' that adjusts
-- for the extra unneeded info in the 'TargetsMap'.
--
pruneInstallPlanToTargets :: TargetAction -> TargetsMap
                          -> ElaboratedInstallPlan -> ElaboratedInstallPlan
pruneInstallPlanToTargets targetActionType targetsMap elaboratedPlan =
    assert (Map.size targetsMap > 0) $
    ProjectPlanning.pruneInstallPlanToTargets
      targetActionType
      (Map.map (map fst) targetsMap)
      elaboratedPlan

-- | Utility used by repl and run to check if the targets spans multiple
-- components, since those commands do not support multiple components.
--
distinctTargetComponents :: TargetsMap -> Set.Set (UnitId, ComponentName)
distinctTargetComponents targetsMap =
    Set.fromList [ (uid, cname)
                 | (uid, cts) <- Map.toList targetsMap
                 , (ComponentTarget cname _, _) <- cts ]


------------------------------------------------------------------------------
-- Displaying what we plan to do
--

-- | Print a user-oriented presentation of the install plan, indicating what
-- will be built.
--
printPlan :: Verbosity
          -> ProjectBaseContext
          -> ProjectBuildContext
          -> IO ()
printPlan verbosity
          ProjectBaseContext {
            buildSettings = BuildTimeSettings{buildSettingDryRun},
            projectConfig = ProjectConfig {
              projectConfigLocalPackages = PackageConfig {packageConfigOptimization}
            }
          }
          ProjectBuildContext {
            elaboratedPlanToExecute = elaboratedPlan,
            elaboratedShared,
            pkgsBuildStatus
          }

  | null pkgs
  = notice verbosity "Up to date"

  | otherwise
  = noticeNoWrap verbosity $ unlines $
      (showBuildProfile ++ "In order, the following " ++ wouldWill ++ " be built" ++
      ifNormal " (use -v for more details)" ++ ":")
    : map showPkgAndReason pkgs

  where
    pkgs = InstallPlan.executionOrder elaboratedPlan

    ifVerbose s | verbosity >= verbose = s
                | otherwise            = ""

    ifNormal s | verbosity >= verbose = ""
               | otherwise            = s

    wouldWill | buildSettingDryRun = "would"
              | otherwise          = "will"

    showPkgAndReason :: ElaboratedReadyPackage -> String
    showPkgAndReason (ReadyPackage elab) =
      " - " ++
      (if verbosity >= deafening
        then display (installedUnitId elab)
        else display (packageId elab)
        ) ++
      (case elabPkgOrComp elab of
          ElabPackage pkg -> showTargets elab ++ ifVerbose (showStanzas pkg)
          ElabComponent comp ->
            " (" ++ showComp elab comp ++ ")"
            ) ++
      showFlagAssignment (nonDefaultFlags elab) ++
      showConfigureFlags elab ++
      let buildStatus = pkgsBuildStatus Map.! installedUnitId elab in
      " (" ++ showBuildStatus buildStatus ++ ")"

    showComp elab comp =
        maybe "custom" display (compComponentName comp) ++
        if Map.null (elabInstantiatedWith elab)
            then ""
            else " with " ++
                intercalate ", "
                    -- TODO: Abbreviate the UnitIds
                    [ display k ++ "=" ++ display v
                    | (k,v) <- Map.toList (elabInstantiatedWith elab) ]

    nonDefaultFlags :: ElaboratedConfiguredPackage -> FlagAssignment
    nonDefaultFlags elab = elabFlagAssignment elab \\ elabFlagDefaults elab

    showStanzas pkg = concat
                    $ [ " *test"
                      | TestStanzas  `Set.member` pkgStanzasEnabled pkg ]
                   ++ [ " *bench"
                      | BenchStanzas `Set.member` pkgStanzasEnabled pkg ]

    showTargets elab
      | null (elabBuildTargets elab) = ""
      | otherwise
      = " (" ++ intercalate ", " [ showComponentTarget (packageId elab) t | t <- elabBuildTargets elab ]
             ++ ")"

    showFlagAssignment :: FlagAssignment -> String
    showFlagAssignment = concatMap ((' ' :) . showFlagValue)

    showConfigureFlags elab =
        let fullConfigureFlags
              = setupHsConfigureFlags
                    (ReadyPackage elab)
                    elaboratedShared
                    verbosity
                    "$builddir"
            -- | Given a default value @x@ for a flag, nub @Flag x@
            -- into @NoFlag@.  This gives us a tidier command line
            -- rendering.
            nubFlag :: Eq a => a -> Setup.Flag a -> Setup.Flag a
            nubFlag x (Setup.Flag x') | x == x' = Setup.NoFlag
            nubFlag _ f = f
            -- TODO: Closely logic from 'configureProfiling'.
            tryExeProfiling = Setup.fromFlagOrDefault False
                                (configProf fullConfigureFlags)
            tryLibProfiling = Setup.fromFlagOrDefault False
                                (Mon.mappend (configProf    fullConfigureFlags)
                                             (configProfExe fullConfigureFlags))
            partialConfigureFlags
              = Mon.mempty {
                configProf    =
                    nubFlag False (configProf fullConfigureFlags),
                configProfExe =
                    nubFlag tryExeProfiling (configProfExe fullConfigureFlags),
                configProfLib =
                    nubFlag tryLibProfiling (configProfLib fullConfigureFlags)
                -- Maybe there are more we can add
              }
        -- Not necessary to "escape" it, it's just for user output
        in unwords . ("":) $
            commandShowOptions
            (Setup.configureCommand (pkgConfigCompilerProgs elaboratedShared))
            partialConfigureFlags

    showBuildStatus status = case status of
      BuildStatusPreExisting -> "existing package"
      BuildStatusInstalled   -> "already installed"
      BuildStatusDownload {} -> "requires download & build"
      BuildStatusUnpack   {} -> "requires build"
      BuildStatusRebuild _ rebuild -> case rebuild of
        BuildStatusConfigure
          (MonitoredValueChanged _)   -> "configuration changed"
        BuildStatusConfigure mreason  -> showMonitorChangedReason mreason
        BuildStatusBuild _ buildreason -> case buildreason of
          BuildReasonDepsRebuilt      -> "dependency rebuilt"
          BuildReasonFilesChanged
            mreason                   -> showMonitorChangedReason mreason
          BuildReasonExtraTargets _   -> "additional components to build"
          BuildReasonEphemeralTargets -> "ephemeral targets"
      BuildStatusUpToDate {} -> "up to date" -- doesn't happen

    showMonitorChangedReason (MonitoredFileChanged file) = "file " ++ file ++ " changed"
    showMonitorChangedReason (MonitoredValueChanged _)   = "value changed"
    showMonitorChangedReason  MonitorFirstRun     = "first run"
    showMonitorChangedReason  MonitorCorruptCache = "cannot read state cache"

    showBuildProfile = "Build profile: " ++ (intercalate ", " [
      "with-compiler: " ++ (showCompilerId . pkgConfigCompiler) elaboratedShared,
      "optimisation: " ++ (show (fromMaybe NormalOptimisation (Setup.flagToMaybe packageConfigOptimization)))]
      ) ++ "\n"

-- | If there are build failures then report them and throw an exception.
--
dieOnBuildFailures :: Verbosity
                   -> ElaboratedInstallPlan -> BuildOutcomes -> IO ()
dieOnBuildFailures verbosity plan buildOutcomes
  | null failures = return ()

  | isSimpleCase  = exitFailure

  | otherwise = do
      -- For failures where we have a build log, print the log plus a header
       sequence_
         [ do notice verbosity $
                '\n' : renderFailureDetail False pkg reason
                    ++ "\nBuild log ( " ++ logfile ++ " ):"
              readFile logfile >>= noticeNoWrap verbosity
         | (pkg, ShowBuildSummaryAndLog reason logfile)
             <- failuresClassification
         ]

       -- For all failures, print either a short summary (if we showed the
       -- build log) or all details
       die' verbosity $ unlines
         [ case failureClassification of
             ShowBuildSummaryAndLog reason _
               | verbosity > normal
              -> renderFailureDetail mentionDepOf pkg reason

               | otherwise
              -> renderFailureSummary mentionDepOf pkg reason
              ++ ". See the build log above for details."

             ShowBuildSummaryOnly reason ->
               renderFailureDetail mentionDepOf pkg reason

         | let mentionDepOf = verbosity <= normal
         , (pkg, failureClassification) <- failuresClassification ]
  where
    failures =  [ (pkgid, failure)
                | (pkgid, Left failure) <- Map.toList buildOutcomes ]

    failuresClassification =
      [ (pkg, classifyBuildFailure failure)
      | (pkgid, failure) <- failures
      , case buildFailureReason failure of
          DependentFailed {} -> verbosity > normal
          _                  -> True
      , InstallPlan.Configured pkg <-
           maybeToList (InstallPlan.lookup plan pkgid)
      ]

    classifyBuildFailure :: BuildFailure -> BuildFailurePresentation
    classifyBuildFailure BuildFailure {
                           buildFailureReason  = reason,
                           buildFailureLogFile = mlogfile
                         } =
      maybe (ShowBuildSummaryOnly   reason)
            (ShowBuildSummaryAndLog reason) $ do
        logfile <- mlogfile
        e       <- buildFailureException reason
        ExitFailure 1 <- fromException e
        return logfile

    -- Special case: we don't want to report anything complicated in the case
    -- of just doing build on the current package, since it's clear from
    -- context which package failed.
    --
    -- We generalise this rule as follows:
    --  - if only one failure occurs, and it is in a single root package (ie a
    --    package with nothing else depending on it)
    --  - and that failure is of a kind that always reports enough detail
    --    itself (e.g. ghc reporting errors on stdout)
    --  - then we do not report additional error detail or context.
    --
    isSimpleCase
      | [(pkgid, failure)] <- failures
      , [pkg]              <- rootpkgs
      , installedUnitId pkg == pkgid
      , isFailureSelfExplanatory (buildFailureReason failure)
      = True
      | otherwise
      = False

    -- NB: if the Setup script segfaulted or was interrupted,
    -- we should give more detailed information.  So only
    -- assume that exit code 1 is "pedestrian failure."
    isFailureSelfExplanatory (BuildFailed e)
      | Just (ExitFailure 1) <- fromException e = True

    isFailureSelfExplanatory (ConfigureFailed e)
      | Just (ExitFailure 1) <- fromException e = True

    isFailureSelfExplanatory _                  = False

    rootpkgs =
      [ pkg
      | InstallPlan.Configured pkg <- InstallPlan.toList plan
      , hasNoDependents pkg ]

    ultimateDeps pkgid =
        filter (\pkg -> hasNoDependents pkg && installedUnitId pkg /= pkgid)
               (InstallPlan.reverseDependencyClosure plan [pkgid])

    hasNoDependents :: HasUnitId pkg => pkg -> Bool
    hasNoDependents = null . InstallPlan.revDirectDeps plan . installedUnitId

    renderFailureDetail mentionDepOf pkg reason =
        renderFailureSummary mentionDepOf pkg reason ++ "."
     ++ renderFailureExtraDetail reason
     ++ maybe "" showException (buildFailureException reason)

    renderFailureSummary mentionDepOf pkg reason =
        case reason of
          DownloadFailed  _ -> "Failed to download " ++ pkgstr
          UnpackFailed    _ -> "Failed to unpack "   ++ pkgstr
          ConfigureFailed _ -> "Failed to build "    ++ pkgstr
          BuildFailed     _ -> "Failed to build "    ++ pkgstr
          ReplFailed      _ -> "repl failed for "    ++ pkgstr
          HaddocksFailed  _ -> "Failed to build documentation for " ++ pkgstr
          TestsFailed     _ -> "Tests failed for " ++ pkgstr
          BenchFailed     _ -> "Benchmarks failed for " ++ pkgstr
          InstallFailed   _ -> "Failed to build "  ++ pkgstr
          DependentFailed depid
                            -> "Failed to build " ++ display (packageId pkg)
                            ++ " because it depends on " ++ display depid
                            ++ " which itself failed to build"
      where
        pkgstr = elabConfiguredName verbosity pkg
              ++ if mentionDepOf
                   then renderDependencyOf (installedUnitId pkg)
                   else ""

    renderFailureExtraDetail reason =
      case reason of
        ConfigureFailed _ -> " The failure occurred during the configure step."
        InstallFailed   _ -> " The failure occurred during the final install step."
        _                 -> ""

    renderDependencyOf pkgid =
      case ultimateDeps pkgid of
        []         -> ""
        (p1:[])    -> " (which is required by " ++ elabPlanPackageName verbosity p1 ++ ")"
        (p1:p2:[]) -> " (which is required by " ++ elabPlanPackageName verbosity p1
                                     ++ " and " ++ elabPlanPackageName verbosity p2 ++ ")"
        (p1:p2:_)  -> " (which is required by " ++ elabPlanPackageName verbosity p1
                                        ++ ", " ++ elabPlanPackageName verbosity p2
                                        ++ " and others)"

    showException e = case fromException e of
      Just (ExitFailure 1) -> ""

#ifdef MIN_VERSION_unix
      -- Note [Positive "signal" exit code]
      -- ~~~~~~~~~~~~~~~~~~~~~~~~~~~~~~~~~~
      -- What's the business with the test for negative and positive
      -- signal values?  The API for process specifies that if the
      -- process died due to a signal, it returns a *negative* exit
      -- code.  So that's the negative test.
      --
      -- What about the positive test?  Well, when we find out that
      -- a process died due to a signal, we ourselves exit with that
      -- exit code.  However, we don't "kill ourselves" with the
      -- signal; we just exit with the same code as the signal: thus
      -- the caller sees a *positive* exit code.  So that's what
      -- happens when we get a positive exit code.
      Just (ExitFailure n)
        | -n == fromIntegral sigSEGV ->
            " The build process segfaulted (i.e. SIGSEGV)."

        |  n == fromIntegral sigSEGV ->
            " The build process terminated with exit code " ++ show n
         ++ " which may be because some part of it segfaulted. (i.e. SIGSEGV)."

        | -n == fromIntegral sigKILL ->
            " The build process was killed (i.e. SIGKILL). " ++ explanation

        |  n == fromIntegral sigKILL ->
            " The build process terminated with exit code " ++ show n
         ++ " which may be because some part of it was killed "
         ++ "(i.e. SIGKILL). " ++ explanation
        where
          explanation = "The typical reason for this is that there is not "
                     ++ "enough memory available (e.g. the OS killed a process "
                     ++ "using lots of memory)."
#endif
      Just (ExitFailure n) ->
        " The build process terminated with exit code " ++ show n

      _ -> " The exception was:\n  "
#if MIN_VERSION_base(4,8,0)
             ++ displayException e
#else
             ++ show e
#endif

    buildFailureException reason =
      case reason of
        DownloadFailed  e -> Just e
        UnpackFailed    e -> Just e
        ConfigureFailed e -> Just e
        BuildFailed     e -> Just e
        ReplFailed      e -> Just e
        HaddocksFailed  e -> Just e
        TestsFailed     e -> Just e
        BenchFailed     e -> Just e
        InstallFailed   e -> Just e
        DependentFailed _ -> Nothing

data BuildFailurePresentation =
       ShowBuildSummaryOnly   BuildFailureReason
     | ShowBuildSummaryAndLog BuildFailureReason FilePath


cmdCommonHelpTextNewBuildBeta :: String
cmdCommonHelpTextNewBuildBeta =
    "Note: this command is part of the new project-based system (aka "
 ++ "nix-style\nlocal builds). These features are currently in beta. "
 ++ "Please see\n"
 ++ "http://cabal.readthedocs.io/en/latest/nix-local-build-overview.html "
 ++ "for\ndetails and advice on what you can expect to work. If you "
 ++ "encounter problems\nplease file issues at "
 ++ "https://github.com/haskell/cabal/issues and if you\nhave any time "
 ++ "to get involved and help with testing, fixing bugs etc then\nthat "
 ++ "is very much appreciated.\n"<|MERGE_RESOLUTION|>--- conflicted
+++ resolved
@@ -341,16 +341,10 @@
                          pkgsBuildStatus
                          buildOutcomes
 
-<<<<<<< HEAD
     writePlanGhcEnvironment distDirLayout
-=======
-    {-TODO: This feature is temporarily disabled due to #4010
-    writePlanGhcEnvironment projectRootDir
->>>>>>> 108ab93b
                             elaboratedPlanOriginal
                             elaboratedShared
                             postBuildStatus
-    -}
 
     -- Finally if there were any build failures then report them and throw
     -- an exception to terminate the program
