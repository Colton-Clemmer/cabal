module Distribution.Client.Dependency.Modular.ConfiguredConversion where

import Data.Maybe
import Prelude hiding (pi)

import Distribution.Client.Types
import Distribution.Client.Dependency.Types (ResolverPackage(..))
import qualified Distribution.Client.PackageIndex as CI
import qualified Distribution.Simple.PackageIndex as SI

import Distribution.Client.Dependency.Modular.Configured
import Distribution.Client.Dependency.Modular.Package

import Distribution.Client.ComponentDeps (ComponentDeps)
<<<<<<< HEAD
import qualified Distribution.Client.ComponentDeps as CD

mkPlan :: Platform -> CompilerInfo -> Bool ->
          SI.InstalledPackageIndex -> CI.PackageIndex SourcePackage ->
          [CP QPN] -> Either [PlanProblem] InstallPlan
mkPlan plat comp indepGoals iidx sidx cps =
  new plat comp indepGoals (SI.fromList (map (convCP iidx sidx) cps))
=======

>>>>>>> 4e873363

convCP :: SI.InstalledPackageIndex -> CI.PackageIndex SourcePackage ->
          CP QPN -> ResolverPackage
convCP iidx sidx (CP qpi fa es ds) =
  case convPI qpi of
<<<<<<< HEAD
    Left  pi -> PreExisting $ InstalledPackage
                  (fromJust $ SI.lookupInstalledPackageId iidx pi)
                  (map confSrcId $ CD.nonSetupDeps ds')
=======
    Left  pi -> PreExisting
                  (fromJust $ SI.lookupComponentId iidx pi)
>>>>>>> 4e873363
    Right pi -> Configured $ ConfiguredPackage
                  (fromJust $ CI.lookupPackageId sidx pi)
                  fa
                  es
                  ds'
  where
    ds' :: ComponentDeps [ConfiguredId]
    ds' = fmap (map convConfId) ds

convPI :: PI QPN -> Either ComponentId PackageId
convPI (PI _ (I _ (Inst pi))) = Left pi
convPI qpi                    = Right $ confSrcId $ convConfId qpi

convConfId :: PI QPN -> ConfiguredId
convConfId (PI (Q _ pn) (I v loc)) = ConfiguredId {
      confSrcId  = sourceId
    , confInstId = installedId
    }
  where
    sourceId    = PackageIdentifier pn v
    installedId = case loc of
                    Inst pi    -> pi
                    _otherwise -> fakeComponentId sourceId<|MERGE_RESOLUTION|>--- conflicted
+++ resolved
@@ -12,30 +12,14 @@
 import Distribution.Client.Dependency.Modular.Package
 
 import Distribution.Client.ComponentDeps (ComponentDeps)
-<<<<<<< HEAD
-import qualified Distribution.Client.ComponentDeps as CD
 
-mkPlan :: Platform -> CompilerInfo -> Bool ->
-          SI.InstalledPackageIndex -> CI.PackageIndex SourcePackage ->
-          [CP QPN] -> Either [PlanProblem] InstallPlan
-mkPlan plat comp indepGoals iidx sidx cps =
-  new plat comp indepGoals (SI.fromList (map (convCP iidx sidx) cps))
-=======
-
->>>>>>> 4e873363
 
 convCP :: SI.InstalledPackageIndex -> CI.PackageIndex SourcePackage ->
           CP QPN -> ResolverPackage
 convCP iidx sidx (CP qpi fa es ds) =
   case convPI qpi of
-<<<<<<< HEAD
-    Left  pi -> PreExisting $ InstalledPackage
-                  (fromJust $ SI.lookupInstalledPackageId iidx pi)
-                  (map confSrcId $ CD.nonSetupDeps ds')
-=======
     Left  pi -> PreExisting
                   (fromJust $ SI.lookupComponentId iidx pi)
->>>>>>> 4e873363
     Right pi -> Configured $ ConfiguredPackage
                   (fromJust $ CI.lookupPackageId sidx pi)
                   fa
