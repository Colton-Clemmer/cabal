--- conflicted
+++ resolved
@@ -188,17 +188,11 @@
         Distribution.Client.PackageUtils
         Distribution.Client.ParseUtils
         Distribution.Client.PlanIndex
-<<<<<<< HEAD
         Distribution.Client.ProjectBuilding
         Distribution.Client.ProjectConfig
         Distribution.Client.ProjectConfig.Types
         Distribution.Client.ProjectConfig.Legacy
         Distribution.Client.ProjectPlanning
-=======
-        Distribution.Client.ProjectConfig
-        Distribution.Client.ProjectConfig.Types
-        Distribution.Client.ProjectConfig.Legacy
->>>>>>> f5ccd13d
         Distribution.Client.Run
         Distribution.Client.RebuildMonad
         Distribution.Client.Sandbox
