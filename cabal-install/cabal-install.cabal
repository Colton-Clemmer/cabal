--- conflicted
+++ resolved
@@ -159,16 +159,13 @@
         Distribution.Client.CmdBench
         Distribution.Client.CmdBuild
         Distribution.Client.CmdConfigure
+        Distribution.Client.CmdExec
         Distribution.Client.CmdFreeze
         Distribution.Client.CmdHaddock
         Distribution.Client.CmdRepl
-<<<<<<< HEAD
         Distribution.Client.CmdRun
         Distribution.Client.CmdTest
         Distribution.Client.CmdErrorMessages
-=======
-        Distribution.Client.CmdExec
->>>>>>> 108ab93b
         Distribution.Client.Config
         Distribution.Client.Configure
         Distribution.Client.Dependency
