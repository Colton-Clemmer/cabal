Name:               cabal-install
Version:            1.23.0.0
Synopsis:           The command-line interface for Cabal and Hackage.
Description:
    The \'cabal\' command-line program simplifies the process of managing
    Haskell software by automating the fetching, configuration, compilation
    and installation of Haskell libraries and programs.
homepage:           http://www.haskell.org/cabal/
bug-reports:        https://github.com/haskell/cabal/issues
License:            BSD3
License-File:       LICENSE
Author:             Lemmih <lemmih@gmail.com>
                    Paolo Martini <paolo@nemail.it>
                    Bjorn Bringert <bjorn@bringert.net>
                    Isaac Potoczny-Jones <ijones@syntaxpolice.org>
                    Duncan Coutts <duncan@community.haskell.org>
Maintainer:         cabal-devel@haskell.org
Copyright:          2005 Lemmih <lemmih@gmail.com>
                    2006 Paolo Martini <paolo@nemail.it>
                    2007 Bjorn Bringert <bjorn@bringert.net>
                    2007 Isaac Potoczny-Jones <ijones@syntaxpolice.org>
                    2007-2012 Duncan Coutts <duncan@community.haskell.org>
Category:           Distribution
Build-type:         Custom
Cabal-Version:      >= 1.10
Extra-Source-Files:
  README.md bash-completion/cabal bootstrap.sh changelog

  -- Generated with '../Cabal/misc/gen-extra-source-files.sh | sort'
  tests/IntegrationTests/exec/common.sh
  tests/IntegrationTests/exec/should_run/adds_sandbox_bin_directory_to_path.sh
  tests/IntegrationTests/exec/should_run/auto_configures_on_exec.sh
  tests/IntegrationTests/exec/should_run/can_run_executables_installed_in_sandbox.sh
  tests/IntegrationTests/exec/should_run/configures_cabal_to_use_sandbox.sh
  tests/IntegrationTests/exec/should_run/configures_ghc_to_use_sandbox.sh
  tests/IntegrationTests/exec/should_run/exit_with_failure_without_args.sh
  tests/IntegrationTests/exec/should_run/Foo.hs
  tests/IntegrationTests/exec/should_run/my.cabal
  tests/IntegrationTests/exec/should_run/My.hs
  tests/IntegrationTests/exec/should_run/runs_given_command.sh
  tests/IntegrationTests/freeze/common.sh
  tests/IntegrationTests/freeze/should_run/disable_benchmarks_freezes_bench_deps.sh
  tests/IntegrationTests/freeze/should_run/disable_tests_freezes_test_deps.sh
  tests/IntegrationTests/freeze/should_run/does_not_freeze_nondeps.sh
  tests/IntegrationTests/freeze/should_run/does_not_freeze_self.sh
  tests/IntegrationTests/freeze/should_run/dry_run_does_not_create_config.sh
  tests/IntegrationTests/freeze/should_run/enable_benchmarks_freezes_bench_deps.sh
  tests/IntegrationTests/freeze/should_run/enable_tests_freezes_test_deps.sh
  tests/IntegrationTests/freeze/should_run/freezes_direct_dependencies.sh
  tests/IntegrationTests/freeze/should_run/freezes_transitive_dependencies.sh
  tests/IntegrationTests/freeze/should_run/my.cabal
  tests/IntegrationTests/freeze/should_run/runs_without_error.sh
  tests/IntegrationTests/manpage/common.sh
  tests/IntegrationTests/manpage/should_run/outputs_manpage.sh
  tests/IntegrationTests/multiple-source/common.sh
  tests/IntegrationTests/multiple-source/should_run/finds_second_source_of_multiple_source.sh
  tests/IntegrationTests/multiple-source/should_run/p/p.cabal
  tests/IntegrationTests/multiple-source/should_run/p/Setup.hs
  tests/IntegrationTests/multiple-source/should_run/q/q.cabal
  tests/IntegrationTests/multiple-source/should_run/q/Setup.hs

source-repository head
  type:     git
  location: https://github.com/haskell/cabal/
  subdir:   cabal-install

Flag old-directory
  description:  Use directory < 1.2 and old-time
  default:      False

Flag network-uri
  description:  Get Network.URI from the network-uri package
  default:      True

executable cabal
    main-is:        Main.hs
    ghc-options:    -Wall -fwarn-tabs
    other-modules:
        Distribution.Client.BuildTarget
        Distribution.Client.BuildReports.Anonymous
        Distribution.Client.BuildReports.Storage
        Distribution.Client.BuildReports.Types
        Distribution.Client.BuildReports.Upload
        Distribution.Client.Check
        Distribution.Client.ComponentDeps
        Distribution.Client.Config
        Distribution.Client.Configure
        Distribution.Client.Dependency
        Distribution.Client.Dependency.TopDown
        Distribution.Client.Dependency.TopDown.Constraints
        Distribution.Client.Dependency.TopDown.Types
        Distribution.Client.Dependency.Types
        Distribution.Client.Dependency.Modular
        Distribution.Client.Dependency.Modular.Assignment
        Distribution.Client.Dependency.Modular.Builder
        Distribution.Client.Dependency.Modular.Configured
        Distribution.Client.Dependency.Modular.ConfiguredConversion
        Distribution.Client.Dependency.Modular.Dependency
        Distribution.Client.Dependency.Modular.Explore
        Distribution.Client.Dependency.Modular.Flag
        Distribution.Client.Dependency.Modular.Index
        Distribution.Client.Dependency.Modular.IndexConversion
        Distribution.Client.Dependency.Modular.Linking
        Distribution.Client.Dependency.Modular.Log
        Distribution.Client.Dependency.Modular.Message
        Distribution.Client.Dependency.Modular.Package
        Distribution.Client.Dependency.Modular.Preference
        Distribution.Client.Dependency.Modular.PSQ
        Distribution.Client.Dependency.Modular.Solver
        Distribution.Client.Dependency.Modular.Tree
        Distribution.Client.Dependency.Modular.Validate
        Distribution.Client.Dependency.Modular.Version
        Distribution.Client.DistDirLayout
        Distribution.Client.Exec
        Distribution.Client.Fetch
        Distribution.Client.FetchUtils
        Distribution.Client.FileStatusCache
        Distribution.Client.Freeze
        Distribution.Client.Get
        Distribution.Client.Glob
        Distribution.Client.GlobalFlags
        Distribution.Client.GZipUtils
        Distribution.Client.Haddock
        Distribution.Client.HttpUtils
        Distribution.Client.IndexUtils
        Distribution.Client.Init
        Distribution.Client.Init.Heuristics
        Distribution.Client.Init.Licenses
        Distribution.Client.Init.Types
        Distribution.Client.Install
        Distribution.Client.InstallPlan
        Distribution.Client.InstallSymlink
        Distribution.Client.JobControl
        Distribution.Client.List
        Distribution.Client.Manpage
        Distribution.Client.MultiPkg
        Distribution.Client.PackageHash
        Distribution.Client.PackageIndex
        Distribution.Client.PackageUtils
        Distribution.Client.ParseUtils
        Distribution.Client.PlanIndex
        Distribution.Client.ProjectBuilding
        Distribution.Client.ProjectConfig
        Distribution.Client.ProjectPlanning
        Distribution.Client.Run
        Distribution.Client.RebuildMonad
        Distribution.Client.Sandbox
        Distribution.Client.Sandbox.Index
        Distribution.Client.Sandbox.PackageEnvironment
        Distribution.Client.Sandbox.Timestamp
        Distribution.Client.Sandbox.Types
        Distribution.Client.Security.HTTP
        Distribution.Client.Setup
        Distribution.Client.SetupWrapper
        Distribution.Client.SrcDist
        Distribution.Client.Tar
        Distribution.Client.Targets
        Distribution.Client.Types
        Distribution.Client.Update
        Distribution.Client.Upload
        Distribution.Client.Utils
        Distribution.Client.Utils.LabeledGraph
        Distribution.Client.Utils.Json
        Distribution.Client.World
        Distribution.Client.Win32SelfUpgrade
        Distribution.Client.Compat.ExecutablePath
        Distribution.Client.Compat.FilePerms
        Distribution.Client.Compat.Process
        Distribution.Client.Compat.Semaphore
        Distribution.Client.Compat.Time
        Paths_cabal_install

    -- NOTE: when updating build-depends, don't forget to update version regexps
    -- in bootstrap.sh.
    build-depends:
        async      >= 2.0      && < 3,
        array      >= 0.4      && < 0.6,
        base       >= 4.5      && < 5,
<<<<<<< HEAD
        binary     >= 0.7      && < 0.8,
        byteable   >= 0.1      && < 0.2,
=======
        binary     >= 0.5      && < 0.9,
>>>>>>> c036b793
        bytestring >= 0.9      && < 1,
        Cabal      >= 1.23.1   && < 1.24,
        containers >= 0.4      && < 0.6,
        cryptohash >= 0.11     && < 0.12,
        filepath   >= 1.3      && < 1.5,
        hashable   >= 1.0      && < 2,
        HTTP       >= 4000.1.5 && < 4000.4,
        transformers >= 0.3      && < 1.0,
        mtl        >= 2.2.1    && < 3,
        pretty     >= 1.1      && < 1.2,
        random     >= 1        && < 1.2,
        stm        >= 2.0      && < 3,
        tar        >= 0.5.0.1  && < 0.6,
        time       >= 1.4      && < 1.7,
        zlib       >= 0.5.3    && < 0.7,
        hackage-security >= 0.5 && < 0.6

    if flag(old-directory)
      build-depends: directory >= 1.1 && < 1.2, old-time >= 1 && < 1.2,
                     process   >= 1.0.1.1  && < 1.1.0.2
    else
      build-depends: directory >= 1.2 && < 1.3,
                     process   >= 1.1.0.2  && < 1.5

    -- NOTE: you MUST include the network dependency even when network-uri
    -- is pulled in, otherwise the constraint solver doesn't have enough
    -- information
    if flag(network-uri)
      build-depends: network-uri >= 2.6, network >= 2.6
    else
      build-depends: network     >= 2.4 && < 2.6

    -- Needed for GHC.Generics before GHC 7.6
    if impl(ghc < 7.6)
      build-depends: ghc-prim >= 0.2 && < 0.3

    if os(windows)
      build-depends: Win32 >= 2 && < 3
      cpp-options: -DWIN32
    else
      build-depends: unix >= 2.5 && < 2.8

    if arch(arm) && impl(ghc < 7.6)
       -- older ghc on arm does not support -threaded
       cc-options:  -DCABAL_NO_THREADED
    else
       ghc-options: -threaded

    c-sources: cbits/getnumcores.c
    default-language: Haskell2010

-- Small, fast running tests.
Test-Suite unit-tests
  type: exitcode-stdio-1.0
  main-is: UnitTests.hs
  hs-source-dirs: tests, .
  ghc-options: -Wall -fwarn-tabs
  other-modules:
    UnitTests.Distribution.Client.Targets
    UnitTests.Distribution.Client.Dependency.Modular.PSQ
    UnitTests.Distribution.Client.Dependency.Modular.Solver
    UnitTests.Distribution.Client.Dependency.Modular.DSL
    UnitTests.Distribution.Client.GZipUtils
    UnitTests.Distribution.Client.Sandbox
    UnitTests.Distribution.Client.Tar
    UnitTests.Distribution.Client.UserConfig
  build-depends:
        base,
        array,
        bytestring,
        Cabal,
        containers,
        mtl,
        pretty,
        process,
        directory,
        filepath,
        stm,
        tar,
        time,
        HTTP,
        zlib,
        binary,
        random,
        hackage-security,
        tasty,
        tasty-hunit,
        tasty-quickcheck,
        tagged,
        QuickCheck >= 2.5

  if flag(old-directory)
    build-depends: old-time

  if flag(network-uri)
    build-depends: network-uri >= 2.6, network >= 2.6
  else
    build-depends: network-uri < 2.6, network < 2.6

  if impl(ghc < 7.6)
    build-depends: ghc-prim >= 0.2 && < 0.3

  if os(windows)
    build-depends: Win32
    cpp-options: -DWIN32
  else
    build-depends: unix

  if arch(arm)
    cc-options:  -DCABAL_NO_THREADED
  else
    ghc-options: -threaded
  default-language: Haskell2010

test-suite integration-tests
  type: exitcode-stdio-1.0
  hs-source-dirs: tests
  main-is: IntegrationTests.hs
  build-depends:
    Cabal,
    async,
    base,
    bytestring,
    directory,
    filepath,
    process,
    tasty,
    tasty-hunit

  if os(windows)
    build-depends: Win32 >= 2 && < 3
    cpp-options: -DWIN32
  else
    build-depends: unix >= 2.5 && < 2.8

  if arch(arm)
    cc-options:  -DCABAL_NO_THREADED
  else
    ghc-options: -threaded

  ghc-options: -Wall
  default-language: Haskell2010<|MERGE_RESOLUTION|>--- conflicted
+++ resolved
@@ -176,12 +176,8 @@
         async      >= 2.0      && < 3,
         array      >= 0.4      && < 0.6,
         base       >= 4.5      && < 5,
-<<<<<<< HEAD
-        binary     >= 0.7      && < 0.8,
+        binary     >= 0.5      && < 0.9,
         byteable   >= 0.1      && < 0.2,
-=======
-        binary     >= 0.5      && < 0.9,
->>>>>>> c036b793
         bytestring >= 0.9      && < 1,
         Cabal      >= 1.23.1   && < 1.24,
         containers >= 0.4      && < 0.6,
